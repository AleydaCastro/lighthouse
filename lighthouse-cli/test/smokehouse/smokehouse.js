--- conflicted
+++ resolved
@@ -11,12 +11,8 @@
 const path = require('path');
 const yargs = require('yargs');
 const log = require('lighthouse-logger');
-<<<<<<< HEAD
 const {runLighthouse} = require('./run-lighthouse-in-child.js');
-const {collateResults, report} = require('./smokehouse-report');
-=======
 const {collateResults, report} = require('./smokehouse-report.js');
->>>>>>> 24ea72ac
 
 /**
  * Attempt to resolve a path locally. If this fails, attempts to locate the path
