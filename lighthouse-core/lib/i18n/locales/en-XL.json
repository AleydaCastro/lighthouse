{
  "lighthouse-core/audits/accessibility/accesskeys.js | description": {
    "message": "Âćĉéŝś k̂éŷś l̂ét̂ úŝér̂ś q̂úîćk̂ĺŷ f́ôćûś â ṕâŕt̂ óf̂ t́ĥé p̂áĝé. F̂ór̂ ṕr̂óp̂ér̂ ńâv́îǵât́îón̂, éâćĥ áĉćêśŝ ḱêý m̂úŝt́ b̂é ûńîq́ûé. [L̂éâŕn̂ ḿôŕê](https://web.dev/accesskeys/)."
  },
  "lighthouse-core/audits/accessibility/accesskeys.js | failureTitle": {
    "message": "`[accesskey]` v̂ál̂úêś âŕê ńôt́ ûńîq́ûé"
  },
  "lighthouse-core/audits/accessibility/accesskeys.js | title": {
    "message": "`[accesskey]` v̂ál̂úêś âŕê ún̂íq̂úê"
  },
  "lighthouse-core/audits/accessibility/aria-allowed-attr.js | description": {
    "message": "Êáĉh́ ÂŔÎÁ `role` ŝúp̂ṕôŕt̂ś â śp̂éĉíf̂íĉ śûb́ŝét̂ óf̂ `aria-*` át̂t́r̂íb̂út̂éŝ. Ḿîśm̂át̂ćĥín̂ǵ t̂h́êśê ín̂v́âĺîd́ât́êś t̂h́ê `aria-*` át̂t́r̂íb̂út̂éŝ. [Ĺêár̂ń m̂ór̂é](https://web.dev/aria-allowed-attr/)."
  },
  "lighthouse-core/audits/accessibility/aria-allowed-attr.js | failureTitle": {
    "message": "`[aria-*]` ât́t̂ŕîb́ût́êś d̂ó n̂ót̂ ḿât́ĉh́ t̂h́êír̂ ŕôĺêś"
  },
  "lighthouse-core/audits/accessibility/aria-allowed-attr.js | title": {
    "message": "`[aria-*]` ât́t̂ŕîb́ût́êś m̂át̂ćĥ t́ĥéîŕ r̂ól̂éŝ"
  },
  "lighthouse-core/audits/accessibility/aria-hidden-body.js | description": {
    "message": "Âśŝíŝt́îv́ê t́êćĥńôĺôǵîéŝ, ĺîḱê śĉŕêén̂ ŕêád̂ér̂ś, ŵór̂ḱ îńĉón̂śîśt̂én̂t́l̂ý ŵh́êń `aria-hidden=\"true\"` îś ŝét̂ ón̂ t́ĥé d̂óĉúm̂én̂t́ `<body>`. [L̂éâŕn̂ ḿôŕê](https://web.dev/aria-hidden-body/)."
  },
  "lighthouse-core/audits/accessibility/aria-hidden-body.js | failureTitle": {
    "message": "`[aria-hidden=\"true\"]` îś p̂ŕêśêńt̂ ón̂ t́ĥé d̂óĉúm̂én̂t́ `<body>`"
  },
  "lighthouse-core/audits/accessibility/aria-hidden-body.js | title": {
    "message": "`[aria-hidden=\"true\"]` îś n̂ót̂ ṕr̂éŝén̂t́ ôń t̂h́ê d́ôćûḿêńt̂ `<body>`"
  },
  "lighthouse-core/audits/accessibility/aria-hidden-focus.js | description": {
    "message": "F̂óĉúŝáb̂ĺê d́êśĉén̂d́êńt̂ś ŵít̂h́îń âń `[aria-hidden=\"true\"]` êĺêḿêńt̂ ṕr̂év̂én̂t́ t̂h́ôśê ín̂t́êŕâćt̂ív̂é êĺêḿêńt̂ś f̂ŕôḿ b̂éîńĝ áv̂áîĺâb́l̂é t̂ó ûśêŕŝ óf̂ áŝśîśt̂ív̂é t̂éĉh́n̂ól̂óĝíêś l̂ík̂é ŝćr̂éêń r̂éâd́êŕŝ. [Ĺêár̂ń m̂ór̂é](https://web.dev/aria-hidden-focus/)."
  },
  "lighthouse-core/audits/accessibility/aria-hidden-focus.js | failureTitle": {
    "message": "`[aria-hidden=\"true\"]` êĺêḿêńt̂ś ĉón̂t́âín̂ f́ôćûśâb́l̂é d̂éŝćêńd̂én̂t́ŝ"
  },
  "lighthouse-core/audits/accessibility/aria-hidden-focus.js | title": {
    "message": "`[aria-hidden=\"true\"]` êĺêḿêńt̂ś d̂ó n̂ót̂ ćôńt̂áîń f̂óĉúŝáb̂ĺê d́êśĉén̂d́êńt̂ś"
  },
  "lighthouse-core/audits/accessibility/aria-input-field-name.js | description": {
    "message": "Ŵh́êń âń îńp̂út̂ f́îél̂d́ d̂óêśn̂'t́ ĥáv̂é âń âćĉéŝśîb́l̂é n̂ám̂é, ŝćr̂éêń r̂éâd́êŕŝ án̂ńôún̂ćê ít̂ ẃît́ĥ á ĝén̂ér̂íĉ ńâḿê, ḿâḱîńĝ ít̂ ún̂úŝáb̂ĺê f́ôŕ ûśêŕŝ ẃĥó r̂él̂ý ôń ŝćr̂éêń r̂éâd́êŕŝ. [Ĺêár̂ń m̂ór̂é](https://web.dev/aria-input-field-name/)."
  },
  "lighthouse-core/audits/accessibility/aria-input-field-name.js | failureTitle": {
    "message": "ÂŔÎÁ îńp̂út̂ f́îél̂d́ŝ d́ô ńôt́ ĥáv̂é âćĉéŝśîb́l̂é n̂ám̂éŝ"
  },
  "lighthouse-core/audits/accessibility/aria-input-field-name.js | title": {
    "message": "ÂŔÎÁ îńp̂út̂ f́îél̂d́ŝ h́âv́ê áĉćêśŝíb̂ĺê ńâḿêś"
  },
  "lighthouse-core/audits/accessibility/aria-required-attr.js | description": {
    "message": "Ŝóm̂é ÂŔÎÁ r̂ól̂éŝ h́âv́ê ŕêq́ûír̂éd̂ át̂t́r̂íb̂út̂éŝ t́ĥát̂ d́êśĉŕîb́ê t́ĥé ŝt́ât́ê óf̂ t́ĥé êĺêḿêńt̂ t́ô śĉŕêén̂ ŕêád̂ér̂ś. [L̂éâŕn̂ ḿôŕê](https://web.dev/aria-required-attr/)."
  },
  "lighthouse-core/audits/accessibility/aria-required-attr.js | failureTitle": {
    "message": "`[role]`ŝ d́ô ńôt́ ĥáv̂é âĺl̂ ŕêq́ûír̂éd̂ `[aria-*]` át̂t́r̂íb̂út̂éŝ"
  },
  "lighthouse-core/audits/accessibility/aria-required-attr.js | title": {
    "message": "`[role]`ŝ h́âv́ê ál̂ĺ r̂éq̂úîŕêd́ `[aria-*]` ât́t̂ŕîb́ût́êś"
  },
  "lighthouse-core/audits/accessibility/aria-required-children.js | description": {
    "message": "Ŝóm̂é ÂŔÎÁ p̂ár̂én̂t́ r̂ól̂éŝ ḿûśt̂ ćôńt̂áîń ŝṕêćîf́îć ĉh́îĺd̂ ŕôĺêś t̂ó p̂ér̂f́ôŕm̂ t́ĥéîŕ îńt̂én̂d́êd́ âćĉéŝśîb́îĺît́ŷ f́ûńĉt́îón̂ś. [L̂éâŕn̂ ḿôŕê](https://web.dev/aria-required-children/)."
  },
  "lighthouse-core/audits/accessibility/aria-required-children.js | failureTitle": {
    "message": "Êĺêḿêńt̂ś ŵít̂h́ âń ÂŔÎÁ `[role]` t̂h́ât́ r̂éq̂úîŕê ćĥíl̂d́r̂én̂ t́ô ćôńt̂áîń â śp̂éĉíf̂íĉ `[role]` ár̂é m̂íŝśîńĝ śôḿê ór̂ ál̂ĺ ôf́ t̂h́ôśê ŕêq́ûír̂éd̂ ćĥíl̂d́r̂én̂."
  },
  "lighthouse-core/audits/accessibility/aria-required-children.js | title": {
    "message": "Êĺêḿêńt̂ś ŵít̂h́ âń ÂŔÎÁ `[role]` t̂h́ât́ r̂éq̂úîŕê ćĥíl̂d́r̂én̂ t́ô ćôńt̂áîń â śp̂éĉíf̂íĉ `[role]` h́âv́ê ál̂ĺ r̂éq̂úîŕêd́ ĉh́îĺd̂ŕêń."
  },
  "lighthouse-core/audits/accessibility/aria-required-parent.js | description": {
    "message": "Ŝóm̂é ÂŔÎÁ ĉh́îĺd̂ ŕôĺêś m̂úŝt́ b̂é ĉón̂t́âín̂éd̂ b́ŷ śp̂éĉíf̂íĉ ṕâŕêńt̂ ŕôĺêś t̂ó p̂ŕôṕêŕl̂ý p̂ér̂f́ôŕm̂ t́ĥéîŕ îńt̂én̂d́êd́ âćĉéŝśîb́îĺît́ŷ f́ûńĉt́îón̂ś. [L̂éâŕn̂ ḿôŕê](https://web.dev/aria-required-parent/)."
  },
  "lighthouse-core/audits/accessibility/aria-required-parent.js | failureTitle": {
    "message": "`[role]`ŝ ár̂é n̂ót̂ ćôńt̂áîńêd́ b̂ý t̂h́êír̂ ŕêq́ûír̂éd̂ ṕâŕêńt̂ él̂ém̂én̂t́"
  },
  "lighthouse-core/audits/accessibility/aria-required-parent.js | title": {
    "message": "`[role]`ŝ ár̂é ĉón̂t́âín̂éd̂ b́ŷ t́ĥéîŕ r̂éq̂úîŕêd́ p̂ár̂én̂t́ êĺêḿêńt̂"
  },
  "lighthouse-core/audits/accessibility/aria-roles.js | description": {
    "message": "ÂŔÎÁ r̂ól̂éŝ ḿûśt̂ h́âv́ê v́âĺîd́ v̂ál̂úêś îń ôŕd̂ér̂ t́ô ṕêŕf̂ór̂ḿ t̂h́êír̂ ín̂t́êńd̂éd̂ áĉćêśŝíb̂íl̂ít̂ý f̂ún̂ćt̂íôńŝ. [Ĺêár̂ń m̂ór̂é](https://web.dev/aria-roles/)."
  },
  "lighthouse-core/audits/accessibility/aria-roles.js | failureTitle": {
    "message": "`[role]` v̂ál̂úêś âŕê ńôt́ v̂ál̂íd̂"
  },
  "lighthouse-core/audits/accessibility/aria-roles.js | title": {
    "message": "`[role]` v̂ál̂úêś âŕê v́âĺîd́"
  },
  "lighthouse-core/audits/accessibility/aria-toggle-field-name.js | description": {
    "message": "Ŵh́êń â t́ôǵĝĺê f́îél̂d́ d̂óêśn̂'t́ ĥáv̂é âń âćĉéŝśîb́l̂é n̂ám̂é, ŝćr̂éêń r̂éâd́êŕŝ án̂ńôún̂ćê ít̂ ẃît́ĥ á ĝén̂ér̂íĉ ńâḿê, ḿâḱîńĝ ít̂ ún̂úŝáb̂ĺê f́ôŕ ûśêŕŝ ẃĥó r̂él̂ý ôń ŝćr̂éêń r̂éâd́êŕŝ. [Ĺêár̂ń m̂ór̂é](https://web.dev/aria-toggle-field-name/)."
  },
  "lighthouse-core/audits/accessibility/aria-toggle-field-name.js | failureTitle": {
    "message": "ÂŔÎÁ t̂óĝǵl̂é f̂íêĺd̂ś d̂ó n̂ót̂ h́âv́ê áĉćêśŝíb̂ĺê ńâḿêś"
  },
  "lighthouse-core/audits/accessibility/aria-toggle-field-name.js | title": {
    "message": "ÂŔÎÁ t̂óĝǵl̂é f̂íêĺd̂ś ĥáv̂é âćĉéŝśîb́l̂é n̂ám̂éŝ"
  },
  "lighthouse-core/audits/accessibility/aria-valid-attr-value.js | description": {
    "message": "Âśŝíŝt́îv́ê t́êćĥńôĺôǵîéŝ, ĺîḱê śĉŕêén̂ ŕêád̂ér̂ś, ĉán̂'t́ îńt̂ér̂ṕr̂ét̂ ÁR̂ÍÂ át̂t́r̂íb̂út̂éŝ ẃît́ĥ ín̂v́âĺîd́ v̂ál̂úêś. [L̂éâŕn̂ ḿôŕê](https://web.dev/aria-valid-attr-value/)."
  },
  "lighthouse-core/audits/accessibility/aria-valid-attr-value.js | failureTitle": {
    "message": "`[aria-*]` ât́t̂ŕîb́ût́êś d̂ó n̂ót̂ h́âv́ê v́âĺîd́ v̂ál̂úêś"
  },
  "lighthouse-core/audits/accessibility/aria-valid-attr-value.js | title": {
    "message": "`[aria-*]` ât́t̂ŕîb́ût́êś ĥáv̂é v̂ál̂íd̂ v́âĺûéŝ"
  },
  "lighthouse-core/audits/accessibility/aria-valid-attr.js | description": {
    "message": "Âśŝíŝt́îv́ê t́êćĥńôĺôǵîéŝ, ĺîḱê śĉŕêén̂ ŕêád̂ér̂ś, ĉán̂'t́ îńt̂ér̂ṕr̂ét̂ ÁR̂ÍÂ át̂t́r̂íb̂út̂éŝ ẃît́ĥ ín̂v́âĺîd́ n̂ám̂éŝ. [Ĺêár̂ń m̂ór̂é](https://web.dev/aria-valid-attr/)."
  },
  "lighthouse-core/audits/accessibility/aria-valid-attr.js | failureTitle": {
    "message": "`[aria-*]` ât́t̂ŕîb́ût́êś âŕê ńôt́ v̂ál̂íd̂ ór̂ ḿîśŝṕêĺl̂éd̂"
  },
  "lighthouse-core/audits/accessibility/aria-valid-attr.js | title": {
    "message": "`[aria-*]` ât́t̂ŕîb́ût́êś âŕê v́âĺîd́ âńd̂ ńôt́ m̂íŝśp̂él̂ĺêd́"
  },
  "lighthouse-core/audits/accessibility/axe-audit.js | failingElementsHeader": {
    "message": "F̂áîĺîńĝ Él̂ém̂én̂t́ŝ"
  },
  "lighthouse-core/audits/accessibility/button-name.js | description": {
    "message": "Ŵh́êń â b́ût́t̂ón̂ d́ôéŝń't̂ h́âv́ê án̂ áĉćêśŝíb̂ĺê ńâḿê, śĉŕêén̂ ŕêád̂ér̂ś âńn̂óûńĉé ît́ âś \"b̂út̂t́ôń\", m̂ák̂ín̂ǵ ît́ ûńûśâb́l̂é f̂ór̂ úŝér̂ś ŵh́ô ŕêĺŷ ón̂ śĉŕêén̂ ŕêád̂ér̂ś. [L̂éâŕn̂ ḿôŕê](https://web.dev/button-name/)."
  },
  "lighthouse-core/audits/accessibility/button-name.js | failureTitle": {
    "message": "B̂út̂t́ôńŝ d́ô ńôt́ ĥáv̂é âń âćĉéŝśîb́l̂é n̂ám̂é"
  },
  "lighthouse-core/audits/accessibility/button-name.js | title": {
    "message": "B̂út̂t́ôńŝ h́âv́ê án̂ áĉćêśŝíb̂ĺê ńâḿê"
  },
  "lighthouse-core/audits/accessibility/bypass.js | description": {
    "message": "Âd́d̂ín̂ǵ ŵáŷś t̂ó b̂ýp̂áŝś r̂ép̂ét̂ít̂ív̂é ĉón̂t́êńt̂ ĺêt́ŝ ḱêýb̂óâŕd̂ úŝér̂ś n̂áv̂íĝát̂é t̂h́ê ṕâǵê ḿôŕê éf̂f́îćîén̂t́l̂ý. [L̂éâŕn̂ ḿôŕê](https://web.dev/bypass/)."
  },
  "lighthouse-core/audits/accessibility/bypass.js | failureTitle": {
    "message": "T̂h́ê ṕâǵê d́ôéŝ ńôt́ ĉón̂t́âín̂ á ĥéâd́îńĝ, śk̂íp̂ ĺîńk̂, ór̂ ĺâńd̂ḿâŕk̂ ŕêǵîón̂"
  },
  "lighthouse-core/audits/accessibility/bypass.js | title": {
    "message": "T̂h́ê ṕâǵê ćôńt̂áîńŝ á ĥéâd́îńĝ, śk̂íp̂ ĺîńk̂, ór̂ ĺâńd̂ḿâŕk̂ ŕêǵîón̂"
  },
  "lighthouse-core/audits/accessibility/color-contrast.js | description": {
    "message": "L̂óŵ-ćôńt̂ŕâśt̂ t́êx́t̂ íŝ d́îf́f̂íĉúl̂t́ ôŕ îḿp̂óŝśîb́l̂é f̂ór̂ ḿâńŷ úŝér̂ś t̂ó r̂éâd́. [L̂éâŕn̂ ḿôŕê](https://web.dev/color-contrast/)."
  },
  "lighthouse-core/audits/accessibility/color-contrast.js | failureTitle": {
    "message": "B̂áĉḱĝŕôún̂d́ âńd̂ f́ôŕêǵr̂óûńd̂ ćôĺôŕŝ d́ô ńôt́ ĥáv̂é â śûf́f̂íĉíêńt̂ ćôńt̂ŕâśt̂ ŕât́îó."
  },
  "lighthouse-core/audits/accessibility/color-contrast.js | title": {
    "message": "B̂áĉḱĝŕôún̂d́ âńd̂ f́ôŕêǵr̂óûńd̂ ćôĺôŕŝ h́âv́ê á ŝúf̂f́îćîén̂t́ ĉón̂t́r̂áŝt́ r̂át̂íô"
  },
  "lighthouse-core/audits/accessibility/definition-list.js | description": {
    "message": "Ŵh́êń d̂éf̂ín̂ít̂íôń l̂íŝt́ŝ ár̂é n̂ót̂ ṕr̂óp̂ér̂ĺŷ ḿâŕk̂éd̂ úp̂, śĉŕêén̂ ŕêád̂ér̂ś m̂áŷ ṕr̂ód̂úĉé ĉón̂f́ûśîńĝ ór̂ ín̂áĉćûŕât́ê óût́p̂út̂. [Ĺêár̂ń m̂ór̂é](https://web.dev/definition-list/)."
  },
  "lighthouse-core/audits/accessibility/definition-list.js | failureTitle": {
    "message": "`<dl>`'ŝ d́ô ńôt́ ĉón̂t́âín̂ ón̂ĺŷ ṕr̂óp̂ér̂ĺŷ-ór̂d́êŕêd́ `<dt>` âńd̂ `<dd>` ǵr̂óûṕŝ, `<script>`, `<template>` ór̂ `<div>` él̂ém̂én̂t́ŝ."
  },
  "lighthouse-core/audits/accessibility/definition-list.js | title": {
    "message": "`<dl>`'ŝ ćôńt̂áîń ôńl̂ý p̂ŕôṕêŕl̂ý-ôŕd̂ér̂éd̂ `<dt>` án̂d́ `<dd>` ĝŕôúp̂ś, `<script>`, `<template>` ôŕ `<div>` êĺêḿêńt̂ś."
  },
  "lighthouse-core/audits/accessibility/dlitem.js | description": {
    "message": "D̂éf̂ín̂ít̂íôń l̂íŝt́ ît́êḿŝ (`<dt>` án̂d́ `<dd>`) m̂úŝt́ b̂é ŵŕâṕp̂éd̂ ín̂ á p̂ár̂én̂t́ `<dl>` êĺêḿêńt̂ t́ô én̂śûŕê t́ĥát̂ śĉŕêén̂ ŕêád̂ér̂ś ĉán̂ ṕr̂óp̂ér̂ĺŷ án̂ńôún̂ćê t́ĥém̂. [Ĺêár̂ń m̂ór̂é](https://web.dev/dlitem/)."
  },
  "lighthouse-core/audits/accessibility/dlitem.js | failureTitle": {
    "message": "D̂éf̂ín̂ít̂íôń l̂íŝt́ ît́êḿŝ ár̂é n̂ót̂ ẃr̂áp̂ṕêd́ îń `<dl>` êĺêḿêńt̂ś"
  },
  "lighthouse-core/audits/accessibility/dlitem.js | title": {
    "message": "D̂éf̂ín̂ít̂íôń l̂íŝt́ ît́êḿŝ ár̂é ŵŕâṕp̂éd̂ ín̂ `<dl>` él̂ém̂én̂t́ŝ"
  },
  "lighthouse-core/audits/accessibility/document-title.js | description": {
    "message": "T̂h́ê t́ît́l̂é ĝív̂éŝ śĉŕêén̂ ŕêád̂ér̂ úŝér̂ś âń ôv́êŕv̂íêẃ ôf́ t̂h́ê ṕâǵê, án̂d́ ŝéâŕĉh́ êńĝín̂é ûśêŕŝ ŕêĺŷ ón̂ ít̂ h́êáv̂íl̂ý t̂ó d̂ét̂ér̂ḿîńê íf̂ á p̂áĝé îś r̂él̂év̂án̂t́ t̂ó t̂h́êír̂ śêár̂ćĥ. [Ĺêár̂ń m̂ór̂é](https://web.dev/document-title/)."
  },
  "lighthouse-core/audits/accessibility/document-title.js | failureTitle": {
    "message": "D̂óĉúm̂én̂t́ d̂óêśn̂'t́ ĥáv̂é â `<title>` él̂ém̂én̂t́"
  },
  "lighthouse-core/audits/accessibility/document-title.js | title": {
    "message": "D̂óĉúm̂én̂t́ ĥáŝ á `<title>` êĺêḿêńt̂"
  },
  "lighthouse-core/audits/accessibility/duplicate-id-active.js | description": {
    "message": "Âĺl̂ f́ôćûśâb́l̂é êĺêḿêńt̂ś m̂úŝt́ ĥáv̂é â ún̂íq̂úê `id` t́ô én̂śûŕê t́ĥát̂ t́ĥéŷ'ŕê v́îśîb́l̂é t̂ó âśŝíŝt́îv́ê t́êćĥńôĺôǵîéŝ. [Ĺêár̂ń m̂ór̂é](https://web.dev/duplicate-id-active/)."
  },
  "lighthouse-core/audits/accessibility/duplicate-id-active.js | failureTitle": {
    "message": "`[id]` ât́t̂ŕîb́ût́êś ôń âćt̂ív̂é, f̂óĉúŝáb̂ĺê él̂ém̂én̂t́ŝ ár̂é n̂ót̂ ún̂íq̂úê"
  },
  "lighthouse-core/audits/accessibility/duplicate-id-active.js | title": {
    "message": "`[id]` ât́t̂ŕîb́ût́êś ôń âćt̂ív̂é, f̂óĉúŝáb̂ĺê él̂ém̂én̂t́ŝ ár̂é ûńîq́ûé"
  },
  "lighthouse-core/audits/accessibility/duplicate-id-aria.js | description": {
    "message": "T̂h́ê v́âĺûé ôf́ âń ÂŔÎÁ ÎD́ m̂úŝt́ b̂é ûńîq́ûé t̂ó p̂ŕêv́êńt̂ ót̂h́êŕ îńŝt́âńĉéŝ f́r̂óm̂ b́êín̂ǵ ôv́êŕl̂óôḱêd́ b̂ý âśŝíŝt́îv́ê t́êćĥńôĺôǵîéŝ. [Ĺêár̂ń m̂ór̂é](https://web.dev/duplicate-id-aria/)."
  },
  "lighthouse-core/audits/accessibility/duplicate-id-aria.js | failureTitle": {
    "message": "ÂŔÎÁ ÎD́ŝ ár̂é n̂ót̂ ún̂íq̂úê"
  },
  "lighthouse-core/audits/accessibility/duplicate-id-aria.js | title": {
    "message": "ÂŔÎÁ ÎD́ŝ ár̂é ûńîq́ûé"
  },
  "lighthouse-core/audits/accessibility/form-field-multiple-labels.js | description": {
    "message": "F̂ór̂ḿ f̂íêĺd̂ś ŵít̂h́ m̂úl̂t́îṕl̂é l̂áb̂él̂ś ĉán̂ b́ê ćôńf̂úŝín̂ǵl̂ý âńn̂óûńĉéd̂ b́ŷ áŝśîśt̂ív̂é t̂éĉh́n̂ól̂óĝíêś l̂ík̂é ŝćr̂éêń r̂éâd́êŕŝ ẃĥíĉh́ ûśê éît́ĥér̂ t́ĥé f̂ír̂śt̂, t́ĥé l̂áŝt́, ôŕ âĺl̂ óf̂ t́ĥé l̂áb̂él̂ś. [L̂éâŕn̂ ḿôŕê](https://web.dev/form-field-multiple-labels/)."
  },
  "lighthouse-core/audits/accessibility/form-field-multiple-labels.js | failureTitle": {
    "message": "F̂ór̂ḿ f̂íêĺd̂ś ĥáv̂é m̂úl̂t́îṕl̂é l̂áb̂él̂ś"
  },
  "lighthouse-core/audits/accessibility/form-field-multiple-labels.js | title": {
    "message": "N̂ó f̂ór̂ḿ f̂íêĺd̂ś ĥáv̂é m̂úl̂t́îṕl̂é l̂áb̂él̂ś"
  },
  "lighthouse-core/audits/accessibility/frame-title.js | description": {
    "message": "Ŝćr̂éêń r̂éâd́êŕ ûśêŕŝ ŕêĺŷ ón̂ f́r̂ám̂é t̂ít̂ĺêś t̂ó d̂éŝćr̂íb̂é t̂h́ê ćôńt̂én̂t́ŝ óf̂ f́r̂ám̂éŝ. [Ĺêár̂ń m̂ór̂é](https://web.dev/frame-title/)."
  },
  "lighthouse-core/audits/accessibility/frame-title.js | failureTitle": {
    "message": "`<frame>` ôŕ `<iframe>` êĺêḿêńt̂ś d̂ó n̂ót̂ h́âv́ê á t̂ít̂ĺê"
  },
  "lighthouse-core/audits/accessibility/frame-title.js | title": {
    "message": "`<frame>` ôŕ `<iframe>` êĺêḿêńt̂ś ĥáv̂é â t́ît́l̂é"
  },
  "lighthouse-core/audits/accessibility/heading-order.js | description": {
    "message": "P̂ŕôṕêŕl̂ý ôŕd̂ér̂éd̂ h́êád̂ín̂ǵŝ t́ĥát̂ d́ô ńôt́ ŝḱîṕ l̂év̂él̂ś ĉón̂v́êý t̂h́ê śêḿâńt̂íĉ śt̂ŕûćt̂úr̂é ôf́ t̂h́ê ṕâǵê, ḿâḱîńĝ ít̂ éâśîér̂ t́ô ńâv́îǵât́ê án̂d́ ûńd̂ér̂śt̂án̂d́ ŵh́êń ûśîńĝ áŝśîśt̂ív̂é t̂éĉh́n̂ól̂óĝíêś. [L̂éâŕn̂ ḿôŕê](https://web.dev/heading-order/)."
  },
  "lighthouse-core/audits/accessibility/heading-order.js | failureTitle": {
    "message": "Ĥéâd́îńĝ él̂ém̂én̂t́ŝ ár̂é n̂ót̂ ín̂ á ŝéq̂úêńt̂íâĺl̂ý-d̂éŝćêńd̂ín̂ǵ ôŕd̂ér̂"
  },
  "lighthouse-core/audits/accessibility/heading-order.js | title": {
    "message": "Ĥéâd́îńĝ él̂ém̂én̂t́ŝ áp̂ṕêár̂ ín̂ á ŝéq̂úêńt̂íâĺl̂ý-d̂éŝćêńd̂ín̂ǵ ôŕd̂ér̂"
  },
  "lighthouse-core/audits/accessibility/html-has-lang.js | description": {
    "message": "Îf́ â ṕâǵê d́ôéŝń't̂ śp̂éĉíf̂ý â ĺâńĝ át̂t́r̂íb̂út̂é, â śĉŕêén̂ ŕêád̂ér̂ áŝśûḿêś t̂h́ât́ t̂h́ê ṕâǵê íŝ ín̂ t́ĥé d̂éf̂áûĺt̂ ĺâńĝúâǵê t́ĥát̂ t́ĥé ûśêŕ ĉh́ôśê ẃĥén̂ śêt́t̂ín̂ǵ ûṕ t̂h́ê śĉŕêén̂ ŕêád̂ér̂. Íf̂ t́ĥé p̂áĝé îśn̂'t́ âćt̂úâĺl̂ý îń t̂h́ê d́êf́âúl̂t́ l̂án̂ǵûáĝé, t̂h́êń t̂h́ê śĉŕêén̂ ŕêád̂ér̂ ḿîǵĥt́ n̂ót̂ án̂ńôún̂ćê t́ĥé p̂áĝé'ŝ t́êx́t̂ ćôŕr̂éĉt́l̂ý. [L̂éâŕn̂ ḿôŕê](https://web.dev/html-has-lang/)."
  },
  "lighthouse-core/audits/accessibility/html-has-lang.js | failureTitle": {
    "message": "`<html>` êĺêḿêńt̂ d́ôéŝ ńôt́ ĥáv̂é â `[lang]` át̂t́r̂íb̂út̂é"
  },
  "lighthouse-core/audits/accessibility/html-has-lang.js | title": {
    "message": "`<html>` êĺêḿêńt̂ h́âś â `[lang]` át̂t́r̂íb̂út̂é"
  },
  "lighthouse-core/audits/accessibility/html-lang-valid.js | description": {
    "message": "Ŝṕêćîf́ŷín̂ǵ â v́âĺîd́ [B̂ĆP̂ 47 ĺâńĝúâǵê](https://www.w3.org/International/questions/qa-choosing-language-tags#question) h́êĺp̂ś ŝćr̂éêń r̂éâd́êŕŝ án̂ńôún̂ćê t́êx́t̂ ṕr̂óp̂ér̂ĺŷ. [Ĺêár̂ń m̂ór̂é](https://web.dev/html-lang-valid/)."
  },
  "lighthouse-core/audits/accessibility/html-lang-valid.js | failureTitle": {
    "message": "`<html>` êĺêḿêńt̂ d́ôéŝ ńôt́ ĥáv̂é â v́âĺîd́ v̂ál̂úê f́ôŕ ît́ŝ `[lang]` át̂t́r̂íb̂út̂é."
  },
  "lighthouse-core/audits/accessibility/html-lang-valid.js | title": {
    "message": "`<html>` êĺêḿêńt̂ h́âś â v́âĺîd́ v̂ál̂úê f́ôŕ ît́ŝ `[lang]` át̂t́r̂íb̂út̂é"
  },
  "lighthouse-core/audits/accessibility/image-alt.js | description": {
    "message": "Îńf̂ór̂ḿât́îv́ê él̂ém̂én̂t́ŝ śĥóûĺd̂ áîḿ f̂ór̂ śĥór̂t́, d̂éŝćr̂íp̂t́îv́ê ál̂t́êŕn̂át̂é t̂éx̂t́. D̂éĉór̂át̂ív̂é êĺêḿêńt̂ś ĉán̂ b́ê íĝńôŕêd́ ŵít̂h́ âń êḿp̂t́ŷ ál̂t́ ât́t̂ŕîb́ût́ê. [Ĺêár̂ń m̂ór̂é](https://web.dev/image-alt/)."
  },
  "lighthouse-core/audits/accessibility/image-alt.js | failureTitle": {
    "message": "Îḿâǵê él̂ém̂én̂t́ŝ d́ô ńôt́ ĥáv̂é `[alt]` ât́t̂ŕîb́ût́êś"
  },
  "lighthouse-core/audits/accessibility/image-alt.js | title": {
    "message": "Îḿâǵê él̂ém̂én̂t́ŝ h́âv́ê `[alt]` át̂t́r̂íb̂út̂éŝ"
  },
  "lighthouse-core/audits/accessibility/input-image-alt.js | description": {
    "message": "Ŵh́êń âń îḿâǵê íŝ b́êín̂ǵ ûśêd́ âś âń `<input>` b̂út̂t́ôń, p̂ŕôv́îd́îńĝ ál̂t́êŕn̂át̂ív̂é t̂éx̂t́ ĉán̂ h́êĺp̂ śĉŕêén̂ ŕêád̂ér̂ úŝér̂ś ûńd̂ér̂śt̂án̂d́ t̂h́ê ṕûŕp̂óŝé ôf́ t̂h́ê b́ût́t̂ón̂. [Ĺêár̂ń m̂ór̂é](https://web.dev/input-image-alt/)."
  },
  "lighthouse-core/audits/accessibility/input-image-alt.js | failureTitle": {
    "message": "`<input type=\"image\">` êĺêḿêńt̂ś d̂ó n̂ót̂ h́âv́ê `[alt]` t́êx́t̂"
  },
  "lighthouse-core/audits/accessibility/input-image-alt.js | title": {
    "message": "`<input type=\"image\">` êĺêḿêńt̂ś ĥáv̂é `[alt]` t̂éx̂t́"
  },
  "lighthouse-core/audits/accessibility/label.js | description": {
    "message": "L̂áb̂él̂ś êńŝúr̂é t̂h́ât́ f̂ór̂ḿ ĉón̂t́r̂ól̂ś âŕê án̂ńôún̂ćêd́ p̂ŕôṕêŕl̂ý b̂ý âśŝíŝt́îv́ê t́êćĥńôĺôǵîéŝ, ĺîḱê śĉŕêén̂ ŕêád̂ér̂ś. [L̂éâŕn̂ ḿôŕê](https://web.dev/label/)."
  },
  "lighthouse-core/audits/accessibility/label.js | failureTitle": {
    "message": "F̂ór̂ḿ êĺêḿêńt̂ś d̂ó n̂ót̂ h́âv́ê áŝśôćîát̂éd̂ ĺâb́êĺŝ"
  },
  "lighthouse-core/audits/accessibility/label.js | title": {
    "message": "F̂ór̂ḿ êĺêḿêńt̂ś ĥáv̂é âśŝóĉíât́êd́ l̂áb̂él̂ś"
  },
  "lighthouse-core/audits/accessibility/layout-table.js | description": {
    "message": "Â t́âb́l̂é b̂éîńĝ úŝéd̂ f́ôŕ l̂áŷóût́ p̂úr̂ṕôśêś ŝh́ôúl̂d́ n̂ót̂ ín̂ćl̂úd̂é d̂át̂á êĺêḿêńt̂ś, ŝúĉh́ âś t̂h́ê t́ĥ ór̂ ćâṕt̂íôń êĺêḿêńt̂ś ôŕ t̂h́ê śûḿm̂ár̂ý ât́t̂ŕîb́ût́ê, b́êćâúŝé t̂h́îś ĉán̂ ćr̂éât́ê á ĉón̂f́ûśîńĝ éx̂ṕêŕîén̂ćê f́ôŕ ŝćr̂éêń r̂éâd́êŕ ûśêŕŝ. [Ĺêár̂ń m̂ór̂é](https://web.dev/layout-table/)."
  },
  "lighthouse-core/audits/accessibility/layout-table.js | failureTitle": {
    "message": "P̂ŕêśêńt̂át̂íôńâĺ `<table>` êĺêḿêńt̂ś d̂ó n̂ót̂ áv̂óîd́ ûśîńĝ `<th>`, `<caption>` ór̂ t́ĥé `[summary]` ât́t̂ŕîb́ût́ê."
  },
  "lighthouse-core/audits/accessibility/layout-table.js | title": {
    "message": "P̂ŕêśêńt̂át̂íôńâĺ `<table>` êĺêḿêńt̂ś âv́ôíd̂ úŝín̂ǵ `<th>`, `<caption>` ôŕ t̂h́ê `[summary]` át̂t́r̂íb̂út̂é."
  },
  "lighthouse-core/audits/accessibility/link-name.js | description": {
    "message": "L̂ín̂ḱ t̂éx̂t́ (âńd̂ ál̂t́êŕn̂át̂é t̂éx̂t́ f̂ór̂ ím̂áĝéŝ, ẃĥén̂ úŝéd̂ áŝ ĺîńk̂ś) t̂h́ât́ îś d̂íŝćêŕn̂íb̂ĺê, ún̂íq̂úê, án̂d́ f̂óĉúŝáb̂ĺê ím̂ṕr̂óv̂éŝ t́ĥé n̂áv̂íĝát̂íôń êx́p̂ér̂íêńĉé f̂ór̂ śĉŕêén̂ ŕêád̂ér̂ úŝér̂ś. [L̂éâŕn̂ ḿôŕê](https://web.dev/link-name/)."
  },
  "lighthouse-core/audits/accessibility/link-name.js | failureTitle": {
    "message": "L̂ín̂ḱŝ d́ô ńôt́ ĥáv̂é â d́îśĉér̂ńîb́l̂é n̂ám̂é"
  },
  "lighthouse-core/audits/accessibility/link-name.js | title": {
    "message": "L̂ín̂ḱŝ h́âv́ê á d̂íŝćêŕn̂íb̂ĺê ńâḿê"
  },
  "lighthouse-core/audits/accessibility/list.js | description": {
    "message": "Ŝćr̂éêń r̂éâd́êŕŝ h́âv́ê á ŝṕêćîf́îć ŵáŷ óf̂ án̂ńôún̂ćîńĝ ĺîśt̂ś. Êńŝúr̂ín̂ǵ p̂ŕôṕêŕ l̂íŝt́ ŝt́r̂úĉt́ûŕê áîd́ŝ śĉŕêén̂ ŕêád̂ér̂ óût́p̂út̂. [Ĺêár̂ń m̂ór̂é](https://web.dev/list/)."
  },
  "lighthouse-core/audits/accessibility/list.js | failureTitle": {
    "message": "L̂íŝt́ŝ d́ô ńôt́ ĉón̂t́âín̂ ón̂ĺŷ `<li>` él̂ém̂én̂t́ŝ án̂d́ ŝćr̂íp̂t́ ŝúp̂ṕôŕt̂ín̂ǵ êĺêḿêńt̂ś (`<script>` âńd̂ `<template>`)."
  },
  "lighthouse-core/audits/accessibility/list.js | title": {
    "message": "L̂íŝt́ŝ ćôńt̂áîń ôńl̂ý `<li>` êĺêḿêńt̂ś âńd̂ śĉŕîṕt̂ śûṕp̂ór̂t́îńĝ él̂ém̂én̂t́ŝ (`<script>` án̂d́ `<template>`)."
  },
  "lighthouse-core/audits/accessibility/listitem.js | description": {
    "message": "Ŝćr̂éêń r̂éâd́êŕŝ ŕêq́ûír̂é l̂íŝt́ ît́êḿŝ (`<li>`) t́ô b́ê ćôńt̂áîńêd́ ŵít̂h́îń â ṕâŕêńt̂ `<ul>` ór̂ `<ol>` t́ô b́ê án̂ńôún̂ćêd́ p̂ŕôṕêŕl̂ý. [L̂éâŕn̂ ḿôŕê](https://web.dev/listitem/)."
  },
  "lighthouse-core/audits/accessibility/listitem.js | failureTitle": {
    "message": "L̂íŝt́ ît́êḿŝ (`<li>`) ár̂é n̂ót̂ ćôńt̂áîńêd́ ŵít̂h́îń `<ul>` ôŕ `<ol>` p̂ár̂én̂t́ êĺêḿêńt̂ś."
  },
  "lighthouse-core/audits/accessibility/listitem.js | title": {
    "message": "L̂íŝt́ ît́êḿŝ (`<li>`) ár̂é ĉón̂t́âín̂éd̂ ẃît́ĥín̂ `<ul>` ór̂ `<ol>` ṕâŕêńt̂ él̂ém̂én̂t́ŝ"
  },
  "lighthouse-core/audits/accessibility/meta-refresh.js | description": {
    "message": "Ûśêŕŝ d́ô ńôt́ êx́p̂éĉt́ â ṕâǵê t́ô ŕêf́r̂éŝh́ âút̂óm̂át̂íĉál̂ĺŷ, án̂d́ d̂óîńĝ śô ẃîĺl̂ ḿôv́ê f́ôćûś b̂áĉḱ t̂ó t̂h́ê t́ôṕ ôf́ t̂h́ê ṕâǵê. T́ĥíŝ ḿâý ĉŕêát̂é â f́r̂úŝt́r̂át̂ín̂ǵ ôŕ ĉón̂f́ûśîńĝ éx̂ṕêŕîén̂ćê. [Ĺêár̂ń m̂ór̂é](https://web.dev/meta-refresh/)."
  },
  "lighthouse-core/audits/accessibility/meta-refresh.js | failureTitle": {
    "message": "T̂h́ê d́ôćûḿêńt̂ úŝéŝ `<meta http-equiv=\"refresh\">`"
  },
  "lighthouse-core/audits/accessibility/meta-refresh.js | title": {
    "message": "T̂h́ê d́ôćûḿêńt̂ d́ôéŝ ńôt́ ûśê `<meta http-equiv=\"refresh\">`"
  },
  "lighthouse-core/audits/accessibility/meta-viewport.js | description": {
    "message": "D̂íŝáb̂ĺîńĝ źôóm̂ín̂ǵ îś p̂ŕôb́l̂ém̂át̂íĉ f́ôŕ ûśêŕŝ ẃît́ĥ ĺôẃ v̂íŝíôń ŵh́ô ŕêĺŷ ón̂ śĉŕêén̂ ḿâǵn̂íf̂íĉát̂íôń t̂ó p̂ŕôṕêŕl̂ý ŝéê t́ĥé ĉón̂t́êńt̂ś ôf́ â ẃêb́ p̂áĝé. [L̂éâŕn̂ ḿôŕê](https://web.dev/meta-viewport/)."
  },
  "lighthouse-core/audits/accessibility/meta-viewport.js | failureTitle": {
    "message": "`[user-scalable=\"no\"]` îś ûśêd́ îń t̂h́ê `<meta name=\"viewport\">` él̂ém̂én̂t́ ôŕ t̂h́ê `[maximum-scale]` át̂t́r̂íb̂út̂é îś l̂éŝś t̂h́âń 5."
  },
  "lighthouse-core/audits/accessibility/meta-viewport.js | title": {
    "message": "`[user-scalable=\"no\"]` îś n̂ót̂ úŝéd̂ ín̂ t́ĥé `<meta name=\"viewport\">` êĺêḿêńt̂ án̂d́ t̂h́ê `[maximum-scale]` át̂t́r̂íb̂út̂é îś n̂ót̂ ĺêśŝ t́ĥán̂ 5."
  },
  "lighthouse-core/audits/accessibility/object-alt.js | description": {
    "message": "Ŝćr̂éêń r̂éâd́êŕŝ ćâńn̂ót̂ t́r̂án̂śl̂át̂é n̂ón̂-t́êx́t̂ ćôńt̂én̂t́. Âd́d̂ín̂ǵ âĺt̂ t́êx́t̂ t́ô `<object>` él̂ém̂én̂t́ŝ h́êĺp̂ś ŝćr̂éêń r̂éâd́êŕŝ ćôńv̂éŷ ḿêán̂ín̂ǵ t̂ó ûśêŕŝ. [Ĺêár̂ń m̂ór̂é](https://web.dev/object-alt/)."
  },
  "lighthouse-core/audits/accessibility/object-alt.js | failureTitle": {
    "message": "`<object>` êĺêḿêńt̂ś d̂ó n̂ót̂ h́âv́ê `[alt]` t́êx́t̂"
  },
  "lighthouse-core/audits/accessibility/object-alt.js | title": {
    "message": "`<object>` êĺêḿêńt̂ś ĥáv̂é `[alt]` t̂éx̂t́"
  },
  "lighthouse-core/audits/accessibility/tabindex.js | description": {
    "message": "Â v́âĺûé ĝŕêát̂ér̂ t́ĥán̂ 0 ím̂ṕl̂íêś âń êx́p̂ĺîćît́ n̂áv̂íĝát̂íôń ôŕd̂ér̂ín̂ǵ. Âĺt̂h́ôúĝh́ t̂éĉh́n̂íĉál̂ĺŷ v́âĺîd́, t̂h́îś ôf́t̂én̂ ćr̂éât́êś f̂ŕûśt̂ŕât́îńĝ éx̂ṕêŕîén̂ćêś f̂ór̂ úŝér̂ś ŵh́ô ŕêĺŷ ón̂ áŝśîśt̂ív̂é t̂éĉh́n̂ól̂óĝíêś. [L̂éâŕn̂ ḿôŕê](https://web.dev/tabindex/)."
  },
  "lighthouse-core/audits/accessibility/tabindex.js | failureTitle": {
    "message": "Ŝóm̂é êĺêḿêńt̂ś ĥáv̂é â `[tabindex]` v́âĺûé ĝŕêát̂ér̂ t́ĥán̂ 0"
  },
  "lighthouse-core/audits/accessibility/tabindex.js | title": {
    "message": "N̂ó êĺêḿêńt̂ h́âś â `[tabindex]` v́âĺûé ĝŕêát̂ér̂ t́ĥán̂ 0"
  },
  "lighthouse-core/audits/accessibility/td-headers-attr.js | description": {
    "message": "Ŝćr̂éêń r̂éâd́êŕŝ h́âv́ê f́êát̂úr̂éŝ t́ô ḿâḱê ńâv́îǵât́îńĝ t́âb́l̂éŝ éâśîér̂. Én̂śûŕîńĝ `<td>` ćêĺl̂ś ûśîńĝ t́ĥé `[headers]` ât́t̂ŕîb́ût́ê ón̂ĺŷ ŕêf́êŕ t̂ó ôt́ĥér̂ ćêĺl̂ś îń t̂h́ê śâḿê t́âb́l̂é m̂áŷ ím̂ṕr̂óv̂é t̂h́ê éx̂ṕêŕîén̂ćê f́ôŕ ŝćr̂éêń r̂éâd́êŕ ûśêŕŝ. [Ĺêár̂ń m̂ór̂é](https://web.dev/td-headers-attr/)."
  },
  "lighthouse-core/audits/accessibility/td-headers-attr.js | failureTitle": {
    "message": "Ĉél̂ĺŝ ín̂ á `<table>` êĺêḿêńt̂ t́ĥát̂ úŝé t̂h́ê `[headers]` át̂t́r̂íb̂út̂é r̂éf̂ér̂ t́ô án̂ él̂ém̂én̂t́ `id` n̂ót̂ f́ôún̂d́ ŵít̂h́îń t̂h́ê śâḿê t́âb́l̂é."
  },
  "lighthouse-core/audits/accessibility/td-headers-attr.js | title": {
    "message": "Ĉél̂ĺŝ ín̂ á `<table>` êĺêḿêńt̂ t́ĥát̂ úŝé t̂h́ê `[headers]` át̂t́r̂íb̂út̂é r̂éf̂ér̂ t́ô t́âb́l̂é ĉél̂ĺŝ ẃît́ĥín̂ t́ĥé ŝám̂é t̂áb̂ĺê."
  },
  "lighthouse-core/audits/accessibility/th-has-data-cells.js | description": {
    "message": "Ŝćr̂éêń r̂éâd́êŕŝ h́âv́ê f́êát̂úr̂éŝ t́ô ḿâḱê ńâv́îǵât́îńĝ t́âb́l̂éŝ éâśîér̂. Én̂śûŕîńĝ t́âb́l̂é ĥéâd́êŕŝ ál̂ẃâýŝ ŕêf́êŕ t̂ó ŝóm̂é ŝét̂ óf̂ ćêĺl̂ś m̂áŷ ím̂ṕr̂óv̂é t̂h́ê éx̂ṕêŕîén̂ćê f́ôŕ ŝćr̂éêń r̂éâd́êŕ ûśêŕŝ. [Ĺêár̂ń m̂ór̂é](https://web.dev/th-has-data-cells/)."
  },
  "lighthouse-core/audits/accessibility/th-has-data-cells.js | failureTitle": {
    "message": "`<th>` êĺêḿêńt̂ś âńd̂ él̂ém̂én̂t́ŝ ẃît́ĥ `[role=\"columnheader\"/\"rowheader\"]` d́ô ńôt́ ĥáv̂é d̂át̂á ĉél̂ĺŝ t́ĥéŷ d́êśĉŕîb́ê."
  },
  "lighthouse-core/audits/accessibility/th-has-data-cells.js | title": {
    "message": "`<th>` êĺêḿêńt̂ś âńd̂ él̂ém̂én̂t́ŝ ẃît́ĥ `[role=\"columnheader\"/\"rowheader\"]` h́âv́ê d́ât́â ćêĺl̂ś t̂h́êý d̂éŝćr̂íb̂é."
  },
  "lighthouse-core/audits/accessibility/valid-lang.js | description": {
    "message": "Ŝṕêćîf́ŷín̂ǵ â v́âĺîd́ [B̂ĆP̂ 47 ĺâńĝúâǵê](https://www.w3.org/International/questions/qa-choosing-language-tags#question) ón̂ él̂ém̂én̂t́ŝ h́êĺp̂ś êńŝúr̂é t̂h́ât́ t̂éx̂t́ îś p̂ŕôńôún̂ćêd́ ĉór̂ŕêćt̂ĺŷ b́ŷ á ŝćr̂éêń r̂éâd́êŕ. [L̂éâŕn̂ ḿôŕê](https://web.dev/valid-lang/)."
  },
  "lighthouse-core/audits/accessibility/valid-lang.js | failureTitle": {
    "message": "`[lang]` ât́t̂ŕîb́ût́êś d̂ó n̂ót̂ h́âv́ê á v̂ál̂íd̂ v́âĺûé"
  },
  "lighthouse-core/audits/accessibility/valid-lang.js | title": {
    "message": "`[lang]` ât́t̂ŕîb́ût́êś ĥáv̂é â v́âĺîd́ v̂ál̂úê"
  },
  "lighthouse-core/audits/accessibility/video-caption.js | description": {
    "message": "Ŵh́êń â v́îd́êó p̂ŕôv́îd́êś â ćâṕt̂íôń ît́ îś êáŝíêŕ f̂ór̂ d́êáf̂ án̂d́ ĥéâŕîńĝ ím̂ṕâír̂éd̂ úŝér̂ś t̂ó âćĉéŝś ît́ŝ ín̂f́ôŕm̂át̂íôń. [L̂éâŕn̂ ḿôŕê](https://web.dev/video-caption/)."
  },
  "lighthouse-core/audits/accessibility/video-caption.js | failureTitle": {
    "message": "`<video>` êĺêḿêńt̂ś d̂ó n̂ót̂ ćôńt̂áîń â `<track>` él̂ém̂én̂t́ ŵít̂h́ `[kind=\"captions\"]`."
  },
  "lighthouse-core/audits/accessibility/video-caption.js | title": {
    "message": "`<video>` êĺêḿêńt̂ś ĉón̂t́âín̂ á `<track>` êĺêḿêńt̂ ẃît́ĥ `[kind=\"captions\"]`"
  },
  "lighthouse-core/audits/accessibility/video-description.js | description": {
    "message": "Âúd̂íô d́êśĉŕîṕt̂íôńŝ ṕr̂óv̂íd̂é r̂él̂év̂án̂t́ îńf̂ór̂ḿât́îón̂ f́ôŕ v̂íd̂éôś t̂h́ât́ d̂íâĺôǵûé ĉán̂ńôt́, ŝúĉh́ âś f̂áĉíâĺ êx́p̂ŕêśŝíôńŝ án̂d́ ŝćêńêś. [L̂éâŕn̂ ḿôŕê](https://web.dev/video-description/)."
  },
  "lighthouse-core/audits/accessibility/video-description.js | failureTitle": {
    "message": "`<video>` êĺêḿêńt̂ś d̂ó n̂ót̂ ćôńt̂áîń â `<track>` él̂ém̂én̂t́ ŵít̂h́ `[kind=\"description\"]`."
  },
  "lighthouse-core/audits/accessibility/video-description.js | title": {
    "message": "`<video>` êĺêḿêńt̂ś ĉón̂t́âín̂ á `<track>` êĺêḿêńt̂ ẃît́ĥ `[kind=\"description\"]`"
  },
  "lighthouse-core/audits/apple-touch-icon.js | description": {
    "message": "F̂ór̂ íd̂éâĺ âṕp̂éâŕâńĉé ôń îÓŜ ẃĥén̂ úŝér̂ś âd́d̂ á p̂ŕôǵr̂éŝśîv́ê ẃêb́ âṕp̂ t́ô t́ĥé ĥóm̂é ŝćr̂éêń, d̂éf̂ín̂é âń `apple-touch-icon`. Ît́ m̂úŝt́ p̂óîńt̂ t́ô á n̂ón̂-t́r̂án̂śp̂ár̂én̂t́ 192p̂x́ (ôŕ 180p̂x́) ŝq́ûár̂é P̂ŃĜ. [Ĺêár̂ń M̂ór̂é](https://web.dev/apple-touch-icon/)."
  },
  "lighthouse-core/audits/apple-touch-icon.js | failureTitle": {
    "message": "D̂óêś n̂ót̂ ṕr̂óv̂íd̂é â v́âĺîd́ `apple-touch-icon`"
  },
  "lighthouse-core/audits/apple-touch-icon.js | precomposedWarning": {
    "message": "`apple-touch-icon-precomposed` îś ôút̂ óf̂ d́ât́ê; `apple-touch-icon` íŝ ṕr̂éf̂ér̂ŕêd́."
  },
  "lighthouse-core/audits/apple-touch-icon.js | title": {
    "message": "P̂ŕôv́îd́êś â v́âĺîd́ `apple-touch-icon`"
  },
  "lighthouse-core/audits/bootup-time.js | chromeExtensionsWarning": {
    "message": "Ĉh́r̂óm̂é êx́t̂én̂śîón̂ś n̂éĝát̂ív̂él̂ý âf́f̂éĉt́êd́ t̂h́îś p̂áĝé'ŝ ĺôád̂ ṕêŕf̂ór̂ḿâńĉé. T̂ŕŷ áûd́ît́îńĝ t́ĥé p̂áĝé îń îńĉóĝńît́ô ḿôd́ê ór̂ f́r̂óm̂ á Ĉh́r̂óm̂é p̂ŕôf́îĺê ẃît́ĥóût́ êx́t̂én̂śîón̂ś."
  },
  "lighthouse-core/audits/bootup-time.js | columnScriptEval": {
    "message": "Ŝćr̂íp̂t́ Êv́âĺûát̂íôń"
  },
  "lighthouse-core/audits/bootup-time.js | columnScriptParse": {
    "message": "Ŝćr̂íp̂t́ P̂ár̂śê"
  },
  "lighthouse-core/audits/bootup-time.js | columnTotal": {
    "message": "T̂ót̂ál̂ ĆP̂Ú T̂ím̂é"
  },
  "lighthouse-core/audits/bootup-time.js | description": {
    "message": "Ĉón̂śîd́êŕ r̂éd̂úĉín̂ǵ t̂h́ê t́îḿê śp̂én̂t́ p̂ár̂śîńĝ, ćôḿp̂íl̂ín̂ǵ, âńd̂ éx̂éĉút̂ín̂ǵ ĴŚ. Ŷóû ḿâý f̂ín̂d́ d̂él̂ív̂ér̂ín̂ǵ ŝḿâĺl̂ér̂ J́Ŝ ṕâýl̂óâd́ŝ h́êĺp̂ś ŵít̂h́ t̂h́îś. [L̂éâŕn̂ ḿôŕê](https://web.dev/bootup-time/)."
  },
  "lighthouse-core/audits/bootup-time.js | failureTitle": {
    "message": "R̂éd̂úĉé Ĵáv̂áŜćr̂íp̂t́ êx́êćût́îón̂ t́îḿê"
  },
  "lighthouse-core/audits/bootup-time.js | title": {
    "message": "Ĵáv̂áŜćr̂íp̂t́ êx́êćût́îón̂ t́îḿê"
  },
  "lighthouse-core/audits/byte-efficiency/duplicated-javascript.js | description": {
    "message": "R̂ém̂óv̂é l̂ár̂ǵê, d́ûṕl̂íĉát̂é Ĵáv̂áŜćr̂íp̂t́ m̂ód̂úl̂éŝ f́r̂óm̂ b́ûńd̂ĺêś t̂ó r̂éd̂úĉé ûńn̂éĉéŝśâŕŷ b́ŷt́êś ĉón̂śûḿêd́ b̂ý n̂ét̂ẃôŕk̂ áĉt́îv́ît́ŷ. "
  },
  "lighthouse-core/audits/byte-efficiency/duplicated-javascript.js | title": {
    "message": "R̂ém̂óv̂é d̂úp̂ĺîćât́ê ḿôd́ûĺêś îń Ĵáv̂áŜćr̂íp̂t́ b̂ún̂d́l̂éŝ"
  },
  "lighthouse-core/audits/byte-efficiency/efficient-animated-content.js | description": {
    "message": "L̂ár̂ǵê ǴÎF́ŝ ár̂é îńêf́f̂íĉíêńt̂ f́ôŕ d̂él̂ív̂ér̂ín̂ǵ âńîḿât́êd́ ĉón̂t́êńt̂. Ćôńŝíd̂ér̂ úŝín̂ǵ M̂ṔÊǴ4/Ŵéb̂Ḿ v̂íd̂éôś f̂ór̂ án̂ím̂át̂íôńŝ án̂d́ P̂ŃĜ/Ẃêb́P̂ f́ôŕ ŝt́ât́îć îḿâǵêś îńŝt́êád̂ óf̂ ǴÎF́ t̂ó ŝáv̂é n̂ét̂ẃôŕk̂ b́ŷt́êś. [L̂éâŕn̂ ḿôŕê](https://web.dev/efficient-animated-content/)"
  },
  "lighthouse-core/audits/byte-efficiency/efficient-animated-content.js | title": {
    "message": "Ûśê v́îd́êó f̂ór̂ḿât́ŝ f́ôŕ âńîḿât́êd́ ĉón̂t́êńt̂"
  },
  "lighthouse-core/audits/byte-efficiency/legacy-javascript.js | description": {
    "message": "P̂ól̂ýf̂íl̂ĺŝ án̂d́ t̂ŕâńŝf́ôŕm̂ś êńâb́l̂é l̂éĝáĉý b̂ŕôẃŝér̂ś t̂ó ûśê ńêẃ Ĵáv̂áŜćr̂íp̂t́ f̂éât́ûŕêś. Ĥóŵév̂ér̂, ḿâńŷ ár̂én̂'t́ n̂éĉéŝśâŕŷ f́ôŕ m̂ód̂ér̂ń b̂ŕôẃŝér̂ś. F̂ór̂ ýôúr̂ b́ûńd̂ĺêd́ Ĵáv̂áŜćr̂íp̂t́, âd́ôṕt̂ á m̂ód̂ér̂ń ŝćr̂íp̂t́ d̂ép̂ĺôým̂én̂t́ ŝt́r̂át̂éĝý ûśîńĝ ḿôd́ûĺê/ńôḿôd́ûĺê f́êát̂úr̂é d̂ét̂éĉt́îón̂ t́ô ŕêd́ûćê t́ĥé âḿôún̂t́ ôf́ ĉód̂é ŝh́îṕp̂éd̂ t́ô ḿôd́êŕn̂ b́r̂óŵśêŕŝ, ẃĥíl̂é r̂ét̂áîńîńĝ śûṕp̂ór̂t́ f̂ór̂ ĺêǵâćŷ b́r̂óŵśêŕŝ. [Ĺêár̂ń M̂ór̂é](https://philipwalton.com/articles/deploying-es2015-code-in-production-today/)"
  },
  "lighthouse-core/audits/byte-efficiency/legacy-javascript.js | title": {
    "message": "Âv́ôíd̂ śêŕv̂ín̂ǵ l̂éĝáĉý Ĵáv̂áŜćr̂íp̂t́ t̂ó m̂ód̂ér̂ń b̂ŕôẃŝér̂ś"
  },
  "lighthouse-core/audits/byte-efficiency/offscreen-images.js | description": {
    "message": "Ĉón̂śîd́êŕ l̂áẑý-l̂óâd́îńĝ óf̂f́ŝćr̂éêń âńd̂ h́îd́d̂én̂ ím̂áĝéŝ áf̂t́êŕ âĺl̂ ćr̂ít̂íĉál̂ ŕêśôúr̂ćêś ĥáv̂é f̂ín̂íŝh́êd́ l̂óâd́îńĝ t́ô ĺôẃêŕ t̂ím̂é t̂ó îńt̂ér̂áĉt́îv́ê. [Ĺêár̂ń m̂ór̂é](https://web.dev/offscreen-images/)."
  },
  "lighthouse-core/audits/byte-efficiency/offscreen-images.js | title": {
    "message": "D̂éf̂ér̂ óf̂f́ŝćr̂éêń îḿâǵêś"
  },
  "lighthouse-core/audits/byte-efficiency/render-blocking-resources.js | description": {
    "message": "R̂éŝóûŕĉéŝ ár̂é b̂ĺôćk̂ín̂ǵ t̂h́ê f́îŕŝt́ p̂áîńt̂ óf̂ ýôúr̂ ṕâǵê. Ćôńŝíd̂ér̂ d́êĺîv́êŕîńĝ ćr̂ít̂íĉál̂ J́Ŝ/ĆŜŚ îńl̂ín̂é âńd̂ d́êf́êŕr̂ín̂ǵ âĺl̂ ńôń-ĉŕît́îćâĺ ĴŚ/ŝt́ŷĺêś. [L̂éâŕn̂ ḿôŕê](https://web.dev/render-blocking-resources/)."
  },
  "lighthouse-core/audits/byte-efficiency/render-blocking-resources.js | title": {
    "message": "Êĺîḿîńât́ê ŕêńd̂ér̂-b́l̂óĉḱîńĝ ŕêśôúr̂ćêś"
  },
  "lighthouse-core/audits/byte-efficiency/total-byte-weight.js | description": {
    "message": "L̂ár̂ǵê ńêt́ŵór̂ḱ p̂áŷĺôád̂ś ĉóŝt́ ûśêŕŝ ŕêál̂ ḿôńêý âńd̂ ár̂é ĥíĝh́l̂ý ĉór̂ŕêĺât́êd́ ŵít̂h́ l̂ón̂ǵ l̂óâd́ t̂ím̂éŝ. [Ĺêár̂ń m̂ór̂é](https://web.dev/total-byte-weight/)."
  },
  "lighthouse-core/audits/byte-efficiency/total-byte-weight.js | displayValue": {
    "message": "T̂ót̂ál̂ śîźê ẃâś {totalBytes, number, bytes} K̂íB̂"
  },
  "lighthouse-core/audits/byte-efficiency/total-byte-weight.js | failureTitle": {
    "message": "Âv́ôíd̂ én̂ór̂ḿôúŝ ńêt́ŵór̂ḱ p̂áŷĺôád̂ś"
  },
  "lighthouse-core/audits/byte-efficiency/total-byte-weight.js | title": {
    "message": "Âv́ôíd̂ś êńôŕm̂óûś n̂ét̂ẃôŕk̂ ṕâýl̂óâd́ŝ"
  },
  "lighthouse-core/audits/byte-efficiency/unminified-css.js | description": {
    "message": "M̂ín̂íf̂ýîńĝ ĆŜŚ f̂íl̂éŝ ćâń r̂éd̂úĉé n̂ét̂ẃôŕk̂ ṕâýl̂óâd́ ŝíẑéŝ. [Ĺêár̂ń m̂ór̂é](https://web.dev/unminified-css/)."
  },
  "lighthouse-core/audits/byte-efficiency/unminified-css.js | title": {
    "message": "M̂ín̂íf̂ý ĈŚŜ"
  },
  "lighthouse-core/audits/byte-efficiency/unminified-javascript.js | description": {
    "message": "M̂ín̂íf̂ýîńĝ J́âv́âŚĉŕîṕt̂ f́îĺêś ĉán̂ ŕêd́ûćê ṕâýl̂óâd́ ŝíẑéŝ án̂d́ ŝćr̂íp̂t́ p̂ár̂śê t́îḿê. [Ĺêár̂ń m̂ór̂é](https://web.dev/unminified-javascript/)."
  },
  "lighthouse-core/audits/byte-efficiency/unminified-javascript.js | title": {
    "message": "M̂ín̂íf̂ý Ĵáv̂áŜćr̂íp̂t́"
  },
  "lighthouse-core/audits/byte-efficiency/unused-css-rules.js | description": {
    "message": "R̂ém̂óv̂é d̂éâd́ r̂úl̂éŝ f́r̂óm̂ śt̂ýl̂éŝh́êét̂ś âńd̂ d́êf́êŕ t̂h́ê ĺôád̂ín̂ǵ ôf́ ĈŚŜ ńôt́ ûśêd́ f̂ór̂ áb̂óv̂é-t̂h́ê-f́ôĺd̂ ćôńt̂én̂t́ t̂ó r̂éd̂úĉé ûńn̂éĉéŝśâŕŷ b́ŷt́êś ĉón̂śûḿêd́ b̂ý n̂ét̂ẃôŕk̂ áĉt́îv́ît́ŷ. [Ĺêár̂ń m̂ór̂é](https://web.dev/unused-css-rules/)."
  },
  "lighthouse-core/audits/byte-efficiency/unused-css-rules.js | title": {
    "message": "R̂ém̂óv̂é ûńûśêd́ ĈŚŜ"
  },
  "lighthouse-core/audits/byte-efficiency/unused-javascript.js | description": {
    "message": "R̂ém̂óv̂é ûńûśêd́ Ĵáv̂áŜćr̂íp̂t́ t̂ó r̂éd̂úĉé b̂ýt̂éŝ ćôńŝúm̂éd̂ b́ŷ ńêt́ŵór̂ḱ âćt̂ív̂ít̂ý. [L̂éâŕn̂ ḿôŕê](https://web.dev/unused-javascript/)."
  },
  "lighthouse-core/audits/byte-efficiency/unused-javascript.js | title": {
    "message": "R̂ém̂óv̂é ûńûśêd́ Ĵáv̂áŜćr̂íp̂t́"
  },
  "lighthouse-core/audits/byte-efficiency/uses-long-cache-ttl.js | description": {
    "message": "Â ĺôńĝ ćâćĥé l̂íf̂ét̂ím̂é ĉán̂ śp̂éêd́ ûṕ r̂ép̂éât́ v̂íŝít̂ś t̂ó ŷóûŕ p̂áĝé. [L̂éâŕn̂ ḿôŕê](https://web.dev/uses-long-cache-ttl/)."
  },
  "lighthouse-core/audits/byte-efficiency/uses-long-cache-ttl.js | displayValue": {
    "message": "{itemCount, plural,\n    =1 {1 r̂éŝóûŕĉé f̂óûńd̂}\n    other {# ŕêśôúr̂ćêś f̂óûńd̂}\n    }"
  },
  "lighthouse-core/audits/byte-efficiency/uses-long-cache-ttl.js | failureTitle": {
    "message": "Ŝér̂v́ê śt̂át̂íĉ áŝśêt́ŝ ẃît́ĥ án̂ éf̂f́îćîén̂t́ ĉáĉh́ê ṕôĺîćŷ"
  },
  "lighthouse-core/audits/byte-efficiency/uses-long-cache-ttl.js | title": {
    "message": "Ûśêś êf́f̂íĉíêńt̂ ćâćĥé p̂ól̂íĉý ôń ŝt́ât́îć âśŝét̂ś"
  },
  "lighthouse-core/audits/byte-efficiency/uses-optimized-images.js | description": {
    "message": "Ôṕt̂ím̂íẑéd̂ ím̂áĝéŝ ĺôád̂ f́âśt̂ér̂ án̂d́ ĉón̂śûḿê ĺêśŝ ćêĺl̂úl̂ár̂ d́ât́â. [Ĺêár̂ń m̂ór̂é](https://web.dev/uses-optimized-images/)."
  },
  "lighthouse-core/audits/byte-efficiency/uses-optimized-images.js | title": {
    "message": "Êf́f̂íĉíêńt̂ĺŷ én̂ćôd́ê ím̂áĝéŝ"
  },
  "lighthouse-core/audits/byte-efficiency/uses-responsive-images.js | description": {
    "message": "Ŝér̂v́ê ím̂áĝéŝ t́ĥát̂ ár̂é âṕp̂ŕôṕr̂íât́êĺŷ-śîźêd́ t̂ó ŝáv̂é ĉél̂ĺûĺâŕ d̂át̂á âńd̂ ím̂ṕr̂óv̂é l̂óâd́ t̂ím̂é. [L̂éâŕn̂ ḿôŕê](https://web.dev/uses-responsive-images/)."
  },
  "lighthouse-core/audits/byte-efficiency/uses-responsive-images.js | title": {
    "message": "P̂ŕôṕêŕl̂ý ŝíẑé îḿâǵêś"
  },
  "lighthouse-core/audits/byte-efficiency/uses-text-compression.js | description": {
    "message": "T̂éx̂t́-b̂áŝéd̂ ŕêśôúr̂ćêś ŝh́ôúl̂d́ b̂é ŝér̂v́êd́ ŵít̂h́ ĉóm̂ṕr̂éŝśîón̂ (ǵẑíp̂, d́êf́l̂át̂é ôŕ b̂ŕôt́l̂í) t̂ó m̂ín̂ím̂íẑé t̂ót̂ál̂ ńêt́ŵór̂ḱ b̂ýt̂éŝ. [Ĺêár̂ń m̂ór̂é](https://web.dev/uses-text-compression/)."
  },
  "lighthouse-core/audits/byte-efficiency/uses-text-compression.js | title": {
    "message": "Êńâb́l̂é t̂éx̂t́ ĉóm̂ṕr̂éŝśîón̂"
  },
  "lighthouse-core/audits/byte-efficiency/uses-webp-images.js | description": {
    "message": "Îḿâǵê f́ôŕm̂át̂ś l̂ík̂é ĴṔÊǴ 2000, ĴṔÊǴ X̂Ŕ, âńd̂ Ẃêb́P̂ óf̂t́êń p̂ŕôv́îd́ê b́êt́t̂ér̂ ćôḿp̂ŕêśŝíôń t̂h́âń P̂ŃĜ ór̂ J́P̂ÉĜ, ẃĥíĉh́ m̂éâńŝ f́âśt̂ér̂ d́ôẃn̂ĺôád̂ś âńd̂ ĺêśŝ d́ât́â ćôńŝúm̂ṕt̂íôń. [L̂éâŕn̂ ḿôŕê](https://web.dev/uses-webp-images/)."
  },
  "lighthouse-core/audits/byte-efficiency/uses-webp-images.js | title": {
    "message": "Ŝér̂v́ê ím̂áĝéŝ ín̂ ńêx́t̂-ǵêń f̂ór̂ḿât́ŝ"
  },
  "lighthouse-core/audits/content-width.js | description": {
    "message": "Îf́ t̂h́ê ẃîd́t̂h́ ôf́ ŷóûŕ âṕp̂'ś ĉón̂t́êńt̂ d́ôéŝń't̂ ḿât́ĉh́ t̂h́ê ẃîd́t̂h́ ôf́ t̂h́ê v́îéŵṕôŕt̂, ýôúr̂ áp̂ṕ m̂íĝh́t̂ ńôt́ b̂é ôṕt̂ím̂íẑéd̂ f́ôŕ m̂ób̂íl̂é ŝćr̂éêńŝ. [Ĺêár̂ń m̂ór̂é](https://web.dev/content-width/)."
  },
  "lighthouse-core/audits/content-width.js | explanation": {
    "message": "T̂h́ê v́îéŵṕôŕt̂ śîźê óf̂ {innerWidth}ṕx̂ d́ôéŝ ńôt́ m̂át̂ćĥ t́ĥé ŵín̂d́ôẃ ŝíẑé ôf́ {outerWidth}p̂x́."
  },
  "lighthouse-core/audits/content-width.js | failureTitle": {
    "message": "Ĉón̂t́êńt̂ íŝ ńôt́ ŝíẑéd̂ ćôŕr̂éĉt́l̂ý f̂ór̂ t́ĥé v̂íêẃp̂ór̂t́"
  },
  "lighthouse-core/audits/content-width.js | title": {
    "message": "Ĉón̂t́êńt̂ íŝ śîźêd́ ĉór̂ŕêćt̂ĺŷ f́ôŕ t̂h́ê v́îéŵṕôŕt̂"
  },
  "lighthouse-core/audits/critical-request-chains.js | description": {
    "message": "T̂h́ê Ćr̂ít̂íĉál̂ Ŕêq́ûéŝt́ Ĉh́âín̂ś b̂él̂óŵ śĥóŵ ýôú ŵh́ât́ r̂éŝóûŕĉéŝ ár̂é l̂óâd́êd́ ŵít̂h́ â h́îǵĥ ṕr̂íôŕît́ŷ. Ćôńŝíd̂ér̂ ŕêd́ûćîńĝ t́ĥé l̂én̂ǵt̂h́ ôf́ ĉh́âín̂ś, r̂éd̂úĉín̂ǵ t̂h́ê d́ôẃn̂ĺôád̂ śîźê óf̂ ŕêśôúr̂ćêś, ôŕ d̂éf̂ér̂ŕîńĝ t́ĥé d̂óŵńl̂óâd́ ôf́ ûńn̂éĉéŝśâŕŷ ŕêśôúr̂ćêś t̂ó îḿp̂ŕôv́ê ṕâǵê ĺôád̂. [Ĺêár̂ń m̂ór̂é](https://web.dev/critical-request-chains/)."
  },
  "lighthouse-core/audits/critical-request-chains.js | displayValue": {
    "message": "{itemCount, plural,\n    =1 {1 ĉh́âín̂ f́ôún̂d́}\n    other {# ĉh́âín̂ś f̂óûńd̂}\n    }"
  },
  "lighthouse-core/audits/critical-request-chains.js | title": {
    "message": "Âv́ôíd̂ ćĥáîńîńĝ ćr̂ít̂íĉál̂ ŕêq́ûéŝt́ŝ"
  },
  "lighthouse-core/audits/deprecations.js | columnDeprecate": {
    "message": "D̂ép̂ŕêćât́îón̂ / Ẃâŕn̂ín̂ǵ"
  },
  "lighthouse-core/audits/deprecations.js | columnLine": {
    "message": "L̂ín̂é"
  },
  "lighthouse-core/audits/deprecations.js | description": {
    "message": "D̂ép̂ŕêćât́êd́ ÂṔÎś ŵíl̂ĺ êv́êńt̂úâĺl̂ý b̂é r̂ém̂óv̂éd̂ f́r̂óm̂ t́ĥé b̂ŕôẃŝér̂. [Ĺêár̂ń m̂ór̂é](https://web.dev/deprecations/)."
  },
  "lighthouse-core/audits/deprecations.js | displayValue": {
    "message": "{itemCount, plural,\n    =1 {1 ŵár̂ńîńĝ f́ôún̂d́}\n    other {# ŵár̂ńîńĝś f̂óûńd̂}\n    }"
  },
  "lighthouse-core/audits/deprecations.js | failureTitle": {
    "message": "Ûśêś d̂ép̂ŕêćât́êd́ ÂṔÎś"
  },
  "lighthouse-core/audits/deprecations.js | title": {
    "message": "Âv́ôíd̂ś d̂ép̂ŕêćât́êd́ ÂṔÎś"
  },
  "lighthouse-core/audits/dobetterweb/appcache-manifest.js | description": {
    "message": "Âṕp̂ĺîćât́îón̂ Ćâćĥé îś d̂ép̂ŕêćât́êd́. [L̂éâŕn̂ ḿôŕê](https://web.dev/appcache-manifest/)."
  },
  "lighthouse-core/audits/dobetterweb/appcache-manifest.js | displayValue": {
    "message": "F̂óûńd̂ \"{AppCacheManifest}\""
  },
  "lighthouse-core/audits/dobetterweb/appcache-manifest.js | failureTitle": {
    "message": "Ûśêś Âṕp̂ĺîćât́îón̂ Ćâćĥé"
  },
  "lighthouse-core/audits/dobetterweb/appcache-manifest.js | title": {
    "message": "Âv́ôíd̂ś Âṕp̂ĺîćât́îón̂ Ćâćĥé"
  },
  "lighthouse-core/audits/dobetterweb/charset.js | description": {
    "message": "Â ćĥár̂áĉt́êŕ êńĉód̂ín̂ǵ d̂éĉĺâŕât́îón̂ íŝ ŕêq́ûír̂éd̂. Ít̂ ćâń b̂é d̂ón̂é ŵít̂h́ â <ḿêt́â> t́âǵ îń t̂h́ê f́îŕŝt́ 1024 b̂ýt̂éŝ óf̂ t́ĥé ĤT́M̂Ĺ ôŕ îń t̂h́ê Ćôńt̂én̂t́-T̂ýp̂é ĤT́T̂Ṕ r̂éŝṕôńŝé ĥéâd́êŕ. [L̂éâŕn̂ ḿôŕê](https://web.dev/charset/)."
  },
  "lighthouse-core/audits/dobetterweb/charset.js | failureTitle": {
    "message": "Ĉh́âŕŝét̂ d́êćl̂ár̂át̂íôń îś m̂íŝśîńĝ ór̂ óĉćûŕŝ t́ôó l̂át̂é îń t̂h́ê H́T̂ḾL̂"
  },
  "lighthouse-core/audits/dobetterweb/charset.js | title": {
    "message": "P̂ŕôṕêŕl̂ý d̂éf̂ín̂éŝ ćĥár̂śêt́"
  },
  "lighthouse-core/audits/dobetterweb/doctype.js | description": {
    "message": "Ŝṕêćîf́ŷín̂ǵ â d́ôćt̂ýp̂é p̂ŕêv́êńt̂ś t̂h́ê b́r̂óŵśêŕ f̂ŕôḿ ŝẃît́ĉh́îńĝ t́ô q́ûír̂ḱŝ-ḿôd́ê. [Ĺêár̂ń m̂ór̂é](https://web.dev/doctype/)."
  },
  "lighthouse-core/audits/dobetterweb/doctype.js | explanationBadDoctype": {
    "message": "D̂óĉt́ŷṕê ńâḿê ḿûśt̂ b́ê t́ĥé l̂óŵér̂ćâśê śt̂ŕîńĝ `html`"
  },
  "lighthouse-core/audits/dobetterweb/doctype.js | explanationNoDoctype": {
    "message": "D̂óĉúm̂én̂t́ m̂úŝt́ ĉón̂t́âín̂ á d̂óĉt́ŷṕê"
  },
  "lighthouse-core/audits/dobetterweb/doctype.js | explanationPublicId": {
    "message": "Êx́p̂éĉt́êd́ p̂úb̂ĺîćÎd́ t̂ó b̂é âń êḿp̂t́ŷ śt̂ŕîńĝ"
  },
  "lighthouse-core/audits/dobetterweb/doctype.js | explanationSystemId": {
    "message": "Êx́p̂éĉt́êd́ ŝýŝt́êḿÎd́ t̂ó b̂é âń êḿp̂t́ŷ śt̂ŕîńĝ"
  },
  "lighthouse-core/audits/dobetterweb/doctype.js | failureTitle": {
    "message": "P̂áĝé l̂áĉḱŝ t́ĥé ĤT́M̂Ĺ d̂óĉt́ŷṕê, t́ĥúŝ t́r̂íĝǵêŕîńĝ q́ûír̂ḱŝ-ḿôd́ê"
  },
  "lighthouse-core/audits/dobetterweb/doctype.js | title": {
    "message": "P̂áĝé ĥáŝ t́ĥé ĤT́M̂Ĺ d̂óĉt́ŷṕê"
  },
  "lighthouse-core/audits/dobetterweb/dom-size.js | columnStatistic": {
    "message": "Ŝt́ât́îśt̂íĉ"
  },
  "lighthouse-core/audits/dobetterweb/dom-size.js | columnValue": {
    "message": "V̂ál̂úê"
  },
  "lighthouse-core/audits/dobetterweb/dom-size.js | description": {
    "message": "Â ĺâŕĝé D̂ÓM̂ ẃîĺl̂ ín̂ćr̂éâśê ḿêḿôŕŷ úŝáĝé, ĉáûśê ĺôńĝér̂ [śt̂ýl̂é ĉál̂ćûĺât́îón̂ś](https://developers.google.com/web/fundamentals/performance/rendering/reduce-the-scope-and-complexity-of-style-calculations), âńd̂ ṕr̂ód̂úĉé ĉóŝt́l̂ý [l̂áŷóût́ r̂éf̂ĺôẃŝ](https://developers.google.com/speed/articles/reflow). [Ĺêár̂ń m̂ór̂é](https://web.dev/dom-size/)."
  },
  "lighthouse-core/audits/dobetterweb/dom-size.js | displayValue": {
    "message": "{itemCount, plural,\n    =1 {1 êĺêḿêńt̂}\n    other {# él̂ém̂én̂t́ŝ}\n    }"
  },
  "lighthouse-core/audits/dobetterweb/dom-size.js | failureTitle": {
    "message": "Âv́ôíd̂ án̂ éx̂ćêśŝív̂é D̂ÓM̂ śîźê"
  },
  "lighthouse-core/audits/dobetterweb/dom-size.js | statisticDOMDepth": {
    "message": "M̂áx̂ím̂úm̂ D́ÔḾ D̂ép̂t́ĥ"
  },
  "lighthouse-core/audits/dobetterweb/dom-size.js | statisticDOMElements": {
    "message": "T̂ót̂ál̂ D́ÔḾ Êĺêḿêńt̂ś"
  },
  "lighthouse-core/audits/dobetterweb/dom-size.js | statisticDOMWidth": {
    "message": "M̂áx̂ím̂úm̂ Ćĥíl̂d́ Êĺêḿêńt̂ś"
  },
  "lighthouse-core/audits/dobetterweb/dom-size.js | title": {
    "message": "Âv́ôíd̂ś âń êx́ĉéŝśîv́ê D́ÔḾ ŝíẑé"
  },
  "lighthouse-core/audits/dobetterweb/external-anchors-use-rel-noopener.js | columnFailingAnchors": {
    "message": "F̂áîĺîńĝ Án̂ćĥór̂ś"
  },
  "lighthouse-core/audits/dobetterweb/external-anchors-use-rel-noopener.js | description": {
    "message": "Âd́d̂ `rel=\"noopener\"` ór̂ `rel=\"noreferrer\"` t́ô án̂ý êx́t̂ér̂ńâĺ l̂ín̂ḱŝ t́ô ím̂ṕr̂óv̂é p̂ér̂f́ôŕm̂án̂ćê án̂d́ p̂ŕêv́êńt̂ śêćûŕît́ŷ v́ûĺn̂ér̂áb̂íl̂ít̂íêś. [L̂éâŕn̂ ḿôŕê](https://web.dev/external-anchors-use-rel-noopener/)."
  },
  "lighthouse-core/audits/dobetterweb/external-anchors-use-rel-noopener.js | failureTitle": {
    "message": "L̂ín̂ḱŝ t́ô ćr̂óŝś-ôŕîǵîń d̂éŝt́îńât́îón̂ś âŕê ún̂śâf́ê"
  },
  "lighthouse-core/audits/dobetterweb/external-anchors-use-rel-noopener.js | title": {
    "message": "L̂ín̂ḱŝ t́ô ćr̂óŝś-ôŕîǵîń d̂éŝt́îńât́îón̂ś âŕê śâf́ê"
  },
  "lighthouse-core/audits/dobetterweb/external-anchors-use-rel-noopener.js | warning": {
    "message": "Ûńâb́l̂é t̂ó d̂ét̂ér̂ḿîńê t́ĥé d̂éŝt́îńât́îón̂ f́ôŕ âńĉh́ôŕ ({anchorHTML}). Îf́ n̂ót̂ úŝéd̂ áŝ á ĥýp̂ér̂ĺîńk̂, ćôńŝíd̂ér̂ ŕêḿôv́îńĝ t́âŕĝét̂=_b́l̂án̂ḱ."
  },
  "lighthouse-core/audits/dobetterweb/geolocation-on-start.js | description": {
    "message": "Ûśêŕŝ ár̂é m̂íŝt́r̂úŝt́f̂úl̂ óf̂ ór̂ ćôńf̂úŝéd̂ b́ŷ śît́êś t̂h́ât́ r̂éq̂úêśt̂ t́ĥéîŕ l̂óĉát̂íôń ŵít̂h́ôút̂ ćôńt̂éx̂t́. Ĉón̂śîd́êŕ t̂ýîńĝ t́ĥé r̂éq̂úêśt̂ t́ô á ûśêŕ âćt̂íôń îńŝt́êád̂. [Ĺêár̂ń m̂ór̂é](https://web.dev/geolocation-on-start/)."
  },
  "lighthouse-core/audits/dobetterweb/geolocation-on-start.js | failureTitle": {
    "message": "R̂éq̂úêśt̂ś t̂h́ê ǵêól̂óĉát̂íôń p̂ér̂ḿîśŝíôń ôń p̂áĝé l̂óâd́"
  },
  "lighthouse-core/audits/dobetterweb/geolocation-on-start.js | title": {
    "message": "Âv́ôíd̂ś r̂éq̂úêśt̂ín̂ǵ t̂h́ê ǵêól̂óĉát̂íôń p̂ér̂ḿîśŝíôń ôń p̂áĝé l̂óâd́"
  },
  "lighthouse-core/audits/dobetterweb/js-libraries.js | columnVersion": {
    "message": "V̂ér̂śîón̂"
  },
  "lighthouse-core/audits/dobetterweb/js-libraries.js | description": {
    "message": "Âĺl̂ f́r̂ón̂t́-êńd̂ J́âv́âŚĉŕîṕt̂ ĺîb́r̂ár̂íêś d̂ét̂éĉt́êd́ ôń t̂h́ê ṕâǵê. [Ĺêár̂ń m̂ór̂é](https://web.dev/js-libraries/)."
  },
  "lighthouse-core/audits/dobetterweb/js-libraries.js | title": {
    "message": "D̂ét̂éĉt́êd́ Ĵáv̂áŜćr̂íp̂t́ l̂íb̂ŕâŕîéŝ"
  },
  "lighthouse-core/audits/dobetterweb/no-document-write.js | description": {
    "message": "F̂ór̂ úŝér̂ś ôń ŝĺôẃ ĉón̂ńêćt̂íôńŝ, éx̂t́êŕn̂ál̂ śĉŕîṕt̂ś d̂ýn̂ám̂íĉál̂ĺŷ ín̂j́êćt̂éd̂ v́îá `document.write()` ĉán̂ d́êĺâý p̂áĝé l̂óâd́ b̂ý t̂én̂ś ôf́ ŝéĉón̂d́ŝ. [Ĺêár̂ń m̂ór̂é](https://web.dev/no-document-write/)."
  },
  "lighthouse-core/audits/dobetterweb/no-document-write.js | failureTitle": {
    "message": "Âv́ôíd̂ `document.write()`"
  },
  "lighthouse-core/audits/dobetterweb/no-document-write.js | title": {
    "message": "Âv́ôíd̂ś `document.write()`"
  },
  "lighthouse-core/audits/dobetterweb/no-vulnerable-libraries.js | columnSeverity": {
    "message": "Ĥíĝh́êśt̂ Śêv́êŕît́ŷ"
  },
  "lighthouse-core/audits/dobetterweb/no-vulnerable-libraries.js | columnVersion": {
    "message": "L̂íb̂ŕâŕŷ V́êŕŝíôń"
  },
  "lighthouse-core/audits/dobetterweb/no-vulnerable-libraries.js | columnVuln": {
    "message": "V̂úl̂ńêŕâb́îĺît́ŷ Ćôún̂t́"
  },
  "lighthouse-core/audits/dobetterweb/no-vulnerable-libraries.js | description": {
    "message": "Ŝóm̂é t̂h́îŕd̂-ṕâŕt̂ý ŝćr̂íp̂t́ŝ ḿâý ĉón̂t́âín̂ ḱn̂óŵń ŝéĉúr̂ít̂ý v̂úl̂ńêŕâb́îĺît́îéŝ t́ĥát̂ ár̂é êáŝíl̂ý îd́êńt̂íf̂íêd́ âńd̂ éx̂ṕl̂óît́êd́ b̂ý ât́t̂áĉḱêŕŝ. [Ĺêár̂ń m̂ór̂é](https://web.dev/no-vulnerable-libraries/)."
  },
  "lighthouse-core/audits/dobetterweb/no-vulnerable-libraries.js | displayValue": {
    "message": "{itemCount, plural,\n    =1 {1 v̂úl̂ńêŕâb́îĺît́ŷ d́êt́êćt̂éd̂}\n    other {# v́ûĺn̂ér̂áb̂íl̂ít̂íêś d̂ét̂éĉt́êd́}\n    }"
  },
  "lighthouse-core/audits/dobetterweb/no-vulnerable-libraries.js | failureTitle": {
    "message": "Îńĉĺûd́êś f̂ŕôńt̂-én̂d́ Ĵáv̂áŜćr̂íp̂t́ l̂íb̂ŕâŕîéŝ ẃît́ĥ ḱn̂óŵń ŝéĉúr̂ít̂ý v̂úl̂ńêŕâb́îĺît́îéŝ"
  },
  "lighthouse-core/audits/dobetterweb/no-vulnerable-libraries.js | rowSeverityHigh": {
    "message": "Ĥíĝh́"
  },
  "lighthouse-core/audits/dobetterweb/no-vulnerable-libraries.js | rowSeverityLow": {
    "message": "L̂óŵ"
  },
  "lighthouse-core/audits/dobetterweb/no-vulnerable-libraries.js | rowSeverityMedium": {
    "message": "M̂éd̂íûḿ"
  },
  "lighthouse-core/audits/dobetterweb/no-vulnerable-libraries.js | title": {
    "message": "Âv́ôíd̂ś f̂ŕôńt̂-én̂d́ Ĵáv̂áŜćr̂íp̂t́ l̂íb̂ŕâŕîéŝ ẃît́ĥ ḱn̂óŵń ŝéĉúr̂ít̂ý v̂úl̂ńêŕâb́îĺît́îéŝ"
  },
  "lighthouse-core/audits/dobetterweb/notification-on-start.js | description": {
    "message": "Ûśêŕŝ ár̂é m̂íŝt́r̂úŝt́f̂úl̂ óf̂ ór̂ ćôńf̂úŝéd̂ b́ŷ śît́êś t̂h́ât́ r̂éq̂úêśt̂ t́ô śêńd̂ ńôt́îf́îćât́îón̂ś ŵít̂h́ôút̂ ćôńt̂éx̂t́. Ĉón̂śîd́êŕ t̂ýîńĝ t́ĥé r̂éq̂úêśt̂ t́ô úŝér̂ ǵêśt̂úr̂éŝ ín̂śt̂éâd́. [L̂éâŕn̂ ḿôŕê](https://web.dev/notification-on-start/)."
  },
  "lighthouse-core/audits/dobetterweb/notification-on-start.js | failureTitle": {
    "message": "R̂éq̂úêśt̂ś t̂h́ê ńôt́îf́îćât́îón̂ ṕêŕm̂íŝśîón̂ ón̂ ṕâǵê ĺôád̂"
  },
  "lighthouse-core/audits/dobetterweb/notification-on-start.js | title": {
    "message": "Âv́ôíd̂ś r̂éq̂úêśt̂ín̂ǵ t̂h́ê ńôt́îf́îćât́îón̂ ṕêŕm̂íŝśîón̂ ón̂ ṕâǵê ĺôád̂"
  },
  "lighthouse-core/audits/dobetterweb/password-inputs-can-be-pasted-into.js | description": {
    "message": "P̂ŕêv́êńt̂ín̂ǵ p̂áŝśŵór̂d́ p̂áŝt́îńĝ ún̂d́êŕm̂ín̂éŝ ǵôód̂ śêćûŕît́ŷ ṕôĺîćŷ. [Ĺêár̂ń m̂ór̂é](https://web.dev/password-inputs-can-be-pasted-into/)."
  },
  "lighthouse-core/audits/dobetterweb/password-inputs-can-be-pasted-into.js | failureTitle": {
    "message": "P̂ŕêv́êńt̂ś ûśêŕŝ t́ô ṕâśt̂é îńt̂ó p̂áŝśŵór̂d́ f̂íêĺd̂ś"
  },
  "lighthouse-core/audits/dobetterweb/password-inputs-can-be-pasted-into.js | title": {
    "message": "Âĺl̂óŵś ûśêŕŝ t́ô ṕâśt̂é îńt̂ó p̂áŝśŵór̂d́ f̂íêĺd̂ś"
  },
  "lighthouse-core/audits/dobetterweb/uses-http2.js | columnProtocol": {
    "message": "P̂ŕôt́ôćôĺ"
  },
  "lighthouse-core/audits/dobetterweb/uses-http2.js | description": {
    "message": "ĤT́T̂Ṕ/2 ôf́f̂ér̂ś m̂án̂ý b̂én̂éf̂ít̂ś ôv́êŕ ĤT́T̂Ṕ/1.1, îńĉĺûd́îńĝ b́îńâŕŷ h́êád̂ér̂ś, m̂úl̂t́îṕl̂éx̂ín̂ǵ, âńd̂ śêŕv̂ér̂ ṕûśĥ. [Ĺêár̂ń m̂ór̂é](https://web.dev/uses-http2/)."
  },
  "lighthouse-core/audits/dobetterweb/uses-http2.js | displayValue": {
    "message": "{itemCount, plural,\n    =1 {1 r̂éq̂úêśt̂ ńôt́ ŝér̂v́êd́ v̂íâ H́T̂T́P̂/2}\n    other {# ŕêq́ûéŝt́ŝ ńôt́ ŝér̂v́êd́ v̂íâ H́T̂T́P̂/2}\n    }"
  },
  "lighthouse-core/audits/dobetterweb/uses-http2.js | title": {
    "message": "Ûśê H́T̂T́P̂/2"
  },
  "lighthouse-core/audits/dobetterweb/uses-passive-event-listeners.js | description": {
    "message": "Ĉón̂śîd́êŕ m̂ár̂ḱîńĝ ýôúr̂ t́ôúĉh́ âńd̂ ẃĥéêĺ êv́êńt̂ ĺîśt̂én̂ér̂ś âś `passive` t̂ó îḿp̂ŕôv́ê ýôúr̂ ṕâǵê'ś ŝćr̂ól̂ĺ p̂ér̂f́ôŕm̂án̂ćê. [Ĺêár̂ń m̂ór̂é](https://web.dev/uses-passive-event-listeners/)."
  },
  "lighthouse-core/audits/dobetterweb/uses-passive-event-listeners.js | failureTitle": {
    "message": "D̂óêś n̂ót̂ úŝé p̂áŝśîv́ê ĺîśt̂én̂ér̂ś t̂ó îḿp̂ŕôv́ê śĉŕôĺl̂ín̂ǵ p̂ér̂f́ôŕm̂án̂ćê"
  },
  "lighthouse-core/audits/dobetterweb/uses-passive-event-listeners.js | title": {
    "message": "Ûśêś p̂áŝśîv́ê ĺîśt̂én̂ér̂ś t̂ó îḿp̂ŕôv́ê śĉŕôĺl̂ín̂ǵ p̂ér̂f́ôŕm̂án̂ćê"
  },
  "lighthouse-core/audits/errors-in-console.js | columnDesc": {
    "message": "D̂éŝćr̂íp̂t́îón̂"
  },
  "lighthouse-core/audits/errors-in-console.js | description": {
    "message": "Êŕr̂ór̂ś l̂óĝǵêd́ t̂ó t̂h́ê ćôńŝól̂é îńd̂íĉát̂é ûńr̂éŝól̂v́êd́ p̂ŕôb́l̂ém̂ś. T̂h́êý ĉán̂ ćôḿê f́r̂óm̂ ńêt́ŵór̂ḱ r̂éq̂úêśt̂ f́âíl̂úr̂éŝ án̂d́ ôt́ĥér̂ b́r̂óŵśêŕ ĉón̂ćêŕn̂ś. [L̂éâŕn̂ ḿôŕê](https://web.dev/errors-in-console/)"
  },
  "lighthouse-core/audits/errors-in-console.js | failureTitle": {
    "message": "B̂ŕôẃŝér̂ ér̂ŕôŕŝ ẃêŕê ĺôǵĝéd̂ t́ô t́ĥé ĉón̂śôĺê"
  },
  "lighthouse-core/audits/errors-in-console.js | title": {
    "message": "N̂ó b̂ŕôẃŝér̂ ér̂ŕôŕŝ ĺôǵĝéd̂ t́ô t́ĥé ĉón̂śôĺê"
  },
  "lighthouse-core/audits/font-display.js | description": {
    "message": "L̂év̂ér̂áĝé t̂h́ê f́ôńt̂-d́îśp̂ĺâý ĈŚŜ f́êát̂úr̂é t̂ó êńŝúr̂é t̂éx̂t́ îś ûśêŕ-v̂íŝíb̂ĺê ẃĥíl̂é ŵéb̂f́ôńt̂ś âŕê ĺôád̂ín̂ǵ. [L̂éâŕn̂ ḿôŕê](https://web.dev/font-display/)."
  },
  "lighthouse-core/audits/font-display.js | failureTitle": {
    "message": "Êńŝúr̂é t̂éx̂t́ r̂ém̂áîńŝ v́îśîb́l̂é d̂úr̂ín̂ǵ ŵéb̂f́ôńt̂ ĺôád̂"
  },
  "lighthouse-core/audits/font-display.js | title": {
    "message": "Âĺl̂ t́êx́t̂ ŕêḿâín̂ś v̂íŝíb̂ĺê d́ûŕîńĝ ẃêb́f̂ón̂t́ l̂óâd́ŝ"
  },
  "lighthouse-core/audits/font-display.js | undeclaredFontOriginWarning": {
    "message": "{fontCountForOrigin, plural, =1 {L̂íĝh́t̂h́ôúŝé ŵáŝ ún̂áb̂ĺê t́ô áût́ôḿât́îćâĺl̂ý ĉh́êćk̂ t́ĥé `font-display` v̂ál̂úê f́ôŕ t̂h́ê ór̂íĝín̂ {fontOrigin}.} other {Ĺîǵĥt́ĥóûśê ẃâś ûńâb́l̂é t̂ó âút̂óm̂át̂íĉál̂ĺŷ ćĥéĉḱ t̂h́ê `font-display` v́âĺûéŝ f́ôŕ t̂h́ê ór̂íĝín̂ {fontOrigin}.}}"
  },
  "lighthouse-core/audits/image-aspect-ratio.js | columnActual": {
    "message": "Âśp̂éĉt́ R̂át̂íô (Áĉt́ûál̂)"
  },
  "lighthouse-core/audits/image-aspect-ratio.js | columnDisplayed": {
    "message": "Âśp̂éĉt́ R̂át̂íô (D́îśp̂ĺâýêd́)"
  },
  "lighthouse-core/audits/image-aspect-ratio.js | description": {
    "message": "Îḿâǵê d́îśp̂ĺâý d̂ím̂én̂śîón̂ś ŝh́ôúl̂d́ m̂át̂ćĥ ńât́ûŕâĺ âśp̂éĉt́ r̂át̂íô. [Ĺêár̂ń m̂ór̂é](https://web.dev/image-aspect-ratio/)."
  },
  "lighthouse-core/audits/image-aspect-ratio.js | failureTitle": {
    "message": "D̂íŝṕl̂áŷś îḿâǵêś ŵít̂h́ îńĉór̂ŕêćt̂ áŝṕêćt̂ ŕât́îó"
  },
  "lighthouse-core/audits/image-aspect-ratio.js | title": {
    "message": "D̂íŝṕl̂áŷś îḿâǵêś ŵít̂h́ ĉór̂ŕêćt̂ áŝṕêćt̂ ŕât́îó"
  },
  "lighthouse-core/audits/image-aspect-ratio.js | warningCompute": {
    "message": "Îńv̂ál̂íd̂ ím̂áĝé ŝíẑín̂ǵ îńf̂ór̂ḿât́îón̂ {url}"
  },
  "lighthouse-core/audits/image-size-responsive.js | columnActual": {
    "message": "Âćt̂úâĺ ŝíẑé"
  },
  "lighthouse-core/audits/image-size-responsive.js | columnDisplayed": {
    "message": "D̂íŝṕl̂áŷéd̂ śîźê"
  },
  "lighthouse-core/audits/image-size-responsive.js | columnExpected": {
    "message": "Êx́p̂éĉt́êd́ ŝíẑé"
  },
  "lighthouse-core/audits/image-size-responsive.js | description": {
    "message": "Îḿâǵê ńât́ûŕâĺ d̂ím̂én̂śîón̂ś ŝh́ôúl̂d́ b̂é p̂ŕôṕôŕt̂íôńâĺ t̂ó t̂h́ê d́îśp̂ĺâý ŝíẑé âńd̂ t́ĥé p̂íx̂él̂ ŕât́îó t̂ó m̂áx̂ím̂íẑé îḿâǵê ćl̂ár̂ít̂ý. [L̂éâŕn̂ ḿôŕê](https://web.dev/serve-responsive-images/)."
  },
  "lighthouse-core/audits/image-size-responsive.js | failureTitle": {
    "message": "Ŝér̂v́êś îḿâǵêś ŵít̂h́ l̂óŵ ŕêśôĺût́îón̂"
  },
  "lighthouse-core/audits/image-size-responsive.js | title": {
    "message": "Ŝér̂v́êś îḿâǵêś ŵít̂h́ âṕp̂ŕôṕr̂íât́ê ŕêśôĺût́îón̂"
  },
  "lighthouse-core/audits/installable-manifest.js | description": {
    "message": "B̂ŕôẃŝér̂ś ĉán̂ ṕr̂óâćt̂ív̂él̂ý p̂ŕôḿp̂t́ ûśêŕŝ t́ô ád̂d́ ŷóûŕ âṕp̂ t́ô t́ĥéîŕ ĥóm̂éŝćr̂éêń, ŵh́îćĥ ćâń l̂éâd́ t̂ó ĥíĝh́êŕ êńĝáĝém̂én̂t́. [L̂éâŕn̂ ḿôŕê](https://web.dev/installable-manifest/)."
  },
  "lighthouse-core/audits/installable-manifest.js | failureTitle": {
    "message": "Ŵéb̂ áp̂ṕ m̂án̂íf̂éŝt́ d̂óêś n̂ót̂ ḿêét̂ t́ĥé îńŝt́âĺl̂áb̂íl̂ít̂ý r̂éq̂úîŕêḿêńt̂ś"
  },
  "lighthouse-core/audits/installable-manifest.js | title": {
    "message": "Ŵéb̂ áp̂ṕ m̂án̂íf̂éŝt́ m̂éêt́ŝ t́ĥé îńŝt́âĺl̂áb̂íl̂ít̂ý r̂éq̂úîŕêḿêńt̂ś"
  },
  "lighthouse-core/audits/is-on-https.js | allowed": {
    "message": "Âĺl̂óŵéd̂"
  },
  "lighthouse-core/audits/is-on-https.js | blocked": {
    "message": "B̂ĺôćk̂éd̂"
  },
  "lighthouse-core/audits/is-on-https.js | columnInsecureURL": {
    "message": "Îńŝéĉúr̂é ÛŔL̂"
  },
  "lighthouse-core/audits/is-on-https.js | columnResolution": {
    "message": "R̂éq̂úêśt̂ Ŕêśôĺût́îón̂"
  },
  "lighthouse-core/audits/is-on-https.js | description": {
    "message": "Âĺl̂ śît́êś ŝh́ôúl̂d́ b̂é p̂ŕôt́êćt̂éd̂ ẃît́ĥ H́T̂T́P̂Ś, êv́êń ôńêś t̂h́ât́ d̂ón̂'t́ ĥán̂d́l̂é ŝén̂śît́îv́ê d́ât́â. T́ĥíŝ ín̂ćl̂úd̂éŝ áv̂óîd́îńĝ [ḿîx́êd́ ĉón̂t́êńt̂](https://developers.google.com/web/fundamentals/security/prevent-mixed-content/what-is-mixed-content), ẃĥér̂é ŝóm̂é r̂éŝóûŕĉéŝ ár̂é l̂óâd́êd́ ôv́êŕ ĤT́T̂Ṕ d̂éŝṕît́ê t́ĥé îńît́îál̂ ŕêq́ûéŝt́ b̂éîńĝ śêŕv̂éd̂óv̂ér̂ H́T̂T́P̂Ś. ĤT́T̂ṔŜ ṕr̂év̂én̂t́ŝ ín̂t́r̂úd̂ér̂ś f̂ŕôḿ t̂ám̂ṕêŕîńĝ ẃît́ĥ ór̂ ṕâśŝív̂él̂ý l̂íŝt́êńîńĝ ín̂ ón̂ t́ĥé ĉóm̂ḿûńîćât́îón̂ś b̂ét̂ẃêén̂ ýôúr̂ áp̂ṕ âńd̂ ýôúr̂ úŝér̂ś, âńd̂ íŝ á p̂ŕêŕêq́ûíŝít̂é f̂ór̂ H́T̂T́P̂/2 án̂d́ m̂án̂ý n̂éŵ ẃêb́ p̂ĺât́f̂ór̂ḿ ÂṔÎś. [L̂éâŕn̂ ḿôŕê](https://web.dev/is-on-https/)."
  },
  "lighthouse-core/audits/is-on-https.js | displayValue": {
    "message": "{itemCount, plural,\n    =1 {1 îńŝéĉúr̂é r̂éq̂úêśt̂ f́ôún̂d́}\n    other {# îńŝéĉúr̂é r̂éq̂úêśt̂ś f̂óûńd̂}\n    }"
  },
  "lighthouse-core/audits/is-on-https.js | failureTitle": {
    "message": "D̂óêś n̂ót̂ úŝé ĤT́T̂ṔŜ"
  },
  "lighthouse-core/audits/is-on-https.js | title": {
    "message": "Ûśêś ĤT́T̂ṔŜ"
  },
  "lighthouse-core/audits/is-on-https.js | upgraded": {
    "message": "Âút̂óm̂át̂íĉál̂ĺŷ úp̂ǵr̂ád̂éd̂ t́ô H́T̂T́P̂Ś"
  },
  "lighthouse-core/audits/is-on-https.js | warning": {
    "message": "Âĺl̂óŵéd̂ ẃît́ĥ ẃâŕn̂ín̂ǵ"
  },
  "lighthouse-core/audits/largest-contentful-paint-element.js | description": {
    "message": "T̂h́îś îś t̂h́ê ĺâŕĝéŝt́ ĉón̂t́êńt̂f́ûĺ êĺêḿêńt̂ ṕâín̂t́êd́ ŵít̂h́îń t̂h́ê v́îéŵṕôŕt̂. [Ĺêár̂ń M̂ór̂é](https://web.dev/lighthouse-largest-contentful-paint/)"
  },
  "lighthouse-core/audits/largest-contentful-paint-element.js | displayValue": {
    "message": "{itemCount, plural,\n    =1 {1 êĺêḿêńt̂ f́ôún̂d́}\n    other {# êĺêḿêńt̂ś f̂óûńd̂}\n    }"
  },
  "lighthouse-core/audits/largest-contentful-paint-element.js | title": {
    "message": "L̂ár̂ǵêśt̂ Ćôńt̂én̂t́f̂úl̂ Ṕâín̂t́ êĺêḿêńt̂"
  },
  "lighthouse-core/audits/layout-shift-elements.js | columnContribution": {
    "message": "ĈĹŜ Ćôńt̂ŕîb́ût́îón̂"
  },
  "lighthouse-core/audits/layout-shift-elements.js | description": {
    "message": "T̂h́êśê D́ÔḾ êĺêḿêńt̂ś ĉón̂t́r̂íb̂út̂é m̂óŝt́ t̂ó t̂h́ê ĆL̂Ś ôf́ t̂h́ê ṕâǵê."
  },
  "lighthouse-core/audits/layout-shift-elements.js | displayValue": {
    "message": "{nodeCount, plural,\n    =1 {1 êĺêḿêńt̂ f́ôún̂d́}\n    other {# êĺêḿêńt̂ś f̂óûńd̂}\n    }"
  },
  "lighthouse-core/audits/layout-shift-elements.js | title": {
    "message": "Âv́ôíd̂ ĺâŕĝé l̂áŷóût́ ŝh́îf́t̂ś"
  },
  "lighthouse-core/audits/load-fast-enough-for-pwa.js | description": {
    "message": "Â f́âśt̂ ṕâǵê ĺôád̂ óv̂ér̂ á ĉél̂ĺûĺâŕ n̂ét̂ẃôŕk̂ én̂śûŕêś â ǵôód̂ ḿôb́îĺê úŝér̂ éx̂ṕêŕîén̂ćê. [Ĺêár̂ń m̂ór̂é](https://web.dev/load-fast-enough-for-pwa/)."
  },
  "lighthouse-core/audits/load-fast-enough-for-pwa.js | displayValueText": {
    "message": "Îńt̂ér̂áĉt́îv́ê át̂ {timeInMs, number, seconds} ś"
  },
  "lighthouse-core/audits/load-fast-enough-for-pwa.js | displayValueTextWithOverride": {
    "message": "Îńt̂ér̂áĉt́îv́ê ón̂ śîḿûĺât́êd́ m̂ób̂íl̂é n̂ét̂ẃôŕk̂ át̂ {timeInMs, number, seconds} ś"
  },
  "lighthouse-core/audits/load-fast-enough-for-pwa.js | explanationLoadSlow": {
    "message": "Ŷóûŕ p̂áĝé l̂óâd́ŝ t́ôó ŝĺôẃl̂ý âńd̂ íŝ ńôt́ îńt̂ér̂áĉt́îv́ê ẃît́ĥín̂ 10 śêćôńd̂ś. L̂óôḱ ât́ t̂h́ê óp̂ṕôŕt̂ún̂ít̂íêś âńd̂ d́îáĝńôśt̂íĉś îń t̂h́ê \"Ṕêŕf̂ór̂ḿâńĉé\" ŝéĉt́îón̂ t́ô ĺêár̂ń ĥóŵ t́ô ím̂ṕr̂óv̂é."
  },
  "lighthouse-core/audits/load-fast-enough-for-pwa.js | failureTitle": {
    "message": "P̂áĝé l̂óâd́ îś n̂ót̂ f́âśt̂ én̂óûǵĥ ón̂ ḿôb́îĺê ńêt́ŵór̂ḱŝ"
  },
  "lighthouse-core/audits/load-fast-enough-for-pwa.js | title": {
    "message": "P̂áĝé l̂óâd́ îś f̂áŝt́ êńôúĝh́ ôń m̂ób̂íl̂é n̂ét̂ẃôŕk̂ś"
  },
  "lighthouse-core/audits/long-tasks.js | description": {
    "message": "L̂íŝt́ŝ t́ĥé l̂ón̂ǵêśt̂ t́âśk̂ś ôń t̂h́ê ḿâín̂ t́ĥŕêád̂, úŝéf̂úl̂ f́ôŕ îd́êńt̂íf̂ýîńĝ ẃôŕŝt́ ĉón̂t́r̂íb̂út̂ór̂ś t̂ó îńp̂út̂ d́êĺâý. [L̂éâŕn̂ ḿôŕê](https://web.dev/long-tasks-devtools/)"
  },
  "lighthouse-core/audits/long-tasks.js | displayValue": {
    "message": "{itemCount, plural,\n  =1 {# l̂ón̂ǵ t̂áŝḱ f̂óûńd̂}\n  other {# ĺôńĝ t́âśk̂ś f̂óûńd̂}\n  }"
  },
  "lighthouse-core/audits/long-tasks.js | title": {
    "message": "Âv́ôíd̂ ĺôńĝ ḿâín̂-t́ĥŕêád̂ t́âśk̂ś"
  },
  "lighthouse-core/audits/mainthread-work-breakdown.js | columnCategory": {
    "message": "Ĉát̂éĝór̂ý"
  },
  "lighthouse-core/audits/mainthread-work-breakdown.js | description": {
    "message": "Ĉón̂śîd́êŕ r̂éd̂úĉín̂ǵ t̂h́ê t́îḿê śp̂én̂t́ p̂ár̂śîńĝ, ćôḿp̂íl̂ín̂ǵ âńd̂ éx̂éĉút̂ín̂ǵ ĴŚ. Ŷóû ḿâý f̂ín̂d́ d̂él̂ív̂ér̂ín̂ǵ ŝḿâĺl̂ér̂ J́Ŝ ṕâýl̂óâd́ŝ h́êĺp̂ś ŵít̂h́ t̂h́îś. [L̂éâŕn̂ ḿôŕê](https://web.dev/mainthread-work-breakdown/)"
  },
  "lighthouse-core/audits/mainthread-work-breakdown.js | failureTitle": {
    "message": "M̂ín̂ím̂íẑé m̂áîń-t̂h́r̂éâd́ ŵór̂ḱ"
  },
  "lighthouse-core/audits/mainthread-work-breakdown.js | title": {
    "message": "M̂ín̂ím̂íẑéŝ ḿâín̂-t́ĥŕêád̂ ẃôŕk̂"
  },
  "lighthouse-core/audits/manual/pwa-cross-browser.js | description": {
    "message": "T̂ó r̂éâćĥ t́ĥé m̂óŝt́ n̂úm̂b́êŕ ôf́ ûśêŕŝ, śît́êś ŝh́ôúl̂d́ ŵór̂ḱ âćr̂óŝś êv́êŕŷ ḿâj́ôŕ b̂ŕôẃŝér̂. [Ĺêár̂ń m̂ór̂é](https://web.dev/pwa-cross-browser/)."
  },
  "lighthouse-core/audits/manual/pwa-cross-browser.js | title": {
    "message": "Ŝít̂é ŵór̂ḱŝ ćr̂óŝś-b̂ŕôẃŝér̂"
  },
  "lighthouse-core/audits/manual/pwa-each-page-has-url.js | description": {
    "message": "Êńŝúr̂é îńd̂ív̂íd̂úâĺ p̂áĝéŝ ár̂é d̂éêṕ l̂ín̂ḱâb́l̂é v̂íâ ÚR̂Ĺ âńd̂ t́ĥát̂ ÚR̂Ĺŝ ár̂é ûńîq́ûé f̂ór̂ t́ĥé p̂úr̂ṕôśê óf̂ śĥár̂éâb́îĺît́ŷ ón̂ śôćîál̂ ḿêd́îá. [L̂éâŕn̂ ḿôŕê](https://web.dev/pwa-each-page-has-url/)."
  },
  "lighthouse-core/audits/manual/pwa-each-page-has-url.js | title": {
    "message": "Êáĉh́ p̂áĝé ĥáŝ á ÛŔL̂"
  },
  "lighthouse-core/audits/manual/pwa-page-transitions.js | description": {
    "message": "T̂ŕâńŝít̂íôńŝ śĥóûĺd̂ f́êél̂ śn̂áp̂ṕŷ áŝ ýôú t̂áp̂ ár̂óûńd̂, év̂én̂ ón̂ á ŝĺôẃ n̂ét̂ẃôŕk̂. T́ĥíŝ éx̂ṕêŕîén̂ćê íŝ ḱêý t̂ó â úŝér̂'ś p̂ér̂ćêṕt̂íôń ôf́ p̂ér̂f́ôŕm̂án̂ćê. [Ĺêár̂ń m̂ór̂é](https://web.dev/pwa-page-transitions/)."
  },
  "lighthouse-core/audits/manual/pwa-page-transitions.js | title": {
    "message": "P̂áĝé t̂ŕâńŝít̂íôńŝ d́ôń't̂ f́êél̂ ĺîḱê t́ĥéŷ b́l̂óĉḱ ôń t̂h́ê ńêt́ŵór̂ḱ"
  },
  "lighthouse-core/audits/maskable-icon.js | description": {
    "message": "Â ḿâśk̂áb̂ĺê íĉón̂ én̂śûŕêś t̂h́ât́ t̂h́ê ím̂áĝé f̂íl̂ĺŝ t́ĥé êńt̂ír̂é ŝh́âṕê ẃît́ĥóût́ b̂éîńĝ ĺêt́t̂ér̂b́ôx́êd́ ŵh́êń îńŝt́âĺl̂ín̂ǵ t̂h́ê áp̂ṕ ôń â d́êv́îćê. [Ĺêár̂ń m̂ór̂é](https://web.dev/maskable-icon-audit/)."
  },
  "lighthouse-core/audits/maskable-icon.js | failureTitle": {
    "message": "M̂án̂íf̂éŝt́ d̂óêśn̂'t́ ĥáv̂é â ḿâśk̂áb̂ĺê íĉón̂"
  },
  "lighthouse-core/audits/maskable-icon.js | title": {
    "message": "M̂án̂íf̂éŝt́ ĥáŝ á m̂áŝḱâb́l̂é îćôń"
  },
  "lighthouse-core/audits/metrics/cumulative-layout-shift.js | description": {
    "message": "Ĉúm̂úl̂át̂ív̂é L̂áŷóût́ Ŝh́îf́t̂ ḿêáŝúr̂éŝ t́ĥé m̂óv̂ém̂én̂t́ ôf́ v̂íŝíb̂ĺê él̂ém̂én̂t́ŝ ẃît́ĥín̂ t́ĥé v̂íêẃp̂ór̂t́. [L̂éâŕn̂ ḿôŕê](https://web.dev/cls/)."
  },
  "lighthouse-core/audits/metrics/estimated-input-latency.js | description": {
    "message": "Êśt̂ím̂át̂éd̂ Ín̂ṕût́ L̂át̂én̂ćŷ íŝ án̂ éŝt́îḿât́ê óf̂ h́ôẃ l̂ón̂ǵ ŷóûŕ âṕp̂ t́âḱêś t̂ó r̂éŝṕôńd̂ t́ô úŝér̂ ín̂ṕût́, îń m̂íl̂ĺîśêćôńd̂ś, d̂úr̂ín̂ǵ t̂h́ê b́ûśîéŝt́ 5ŝ ẃîńd̂óŵ óf̂ ṕâǵê ĺôád̂. Íf̂ ýôúr̂ ĺât́êńĉý îś ĥíĝh́êŕ t̂h́âń 50 m̂ś, ûśêŕŝ ḿâý p̂ér̂ćêív̂é ŷóûŕ âṕp̂ áŝ ĺâǵĝý. [L̂éâŕn̂ ḿôŕê](https://web.dev/estimated-input-latency/)."
  },
  "lighthouse-core/audits/metrics/first-contentful-paint.js | description": {
    "message": "F̂ír̂śt̂ Ćôńt̂én̂t́f̂úl̂ Ṕâín̂t́ m̂ár̂ḱŝ t́ĥé t̂ím̂é ât́ ŵh́îćĥ t́ĥé f̂ír̂śt̂ t́êx́t̂ ór̂ ím̂áĝé îś p̂áîńt̂éd̂. [Ĺêár̂ń m̂ór̂é](https://web.dev/first-contentful-paint/)."
  },
  "lighthouse-core/audits/metrics/first-cpu-idle.js | description": {
    "message": "F̂ír̂śt̂ ĆP̂Ú Îd́l̂é m̂ár̂ḱŝ t́ĥé f̂ír̂śt̂ t́îḿê át̂ ẃĥíĉh́ t̂h́ê ṕâǵê'ś m̂áîń t̂h́r̂éâd́ îś q̂úîét̂ én̂óûǵĥ t́ô h́âńd̂ĺê ín̂ṕût́.  [L̂éâŕn̂ ḿôŕê](https://web.dev/first-cpu-idle/)."
  },
  "lighthouse-core/audits/metrics/first-meaningful-paint.js | description": {
    "message": "F̂ír̂śt̂ Ḿêán̂ín̂ǵf̂úl̂ Ṕâín̂t́ m̂éâśûŕêś ŵh́êń t̂h́ê ṕr̂ím̂ár̂ý ĉón̂t́êńt̂ óf̂ á p̂áĝé îś v̂íŝíb̂ĺê. [Ĺêár̂ń m̂ór̂é](https://web.dev/first-meaningful-paint/)."
  },
  "lighthouse-core/audits/metrics/interactive.js | description": {
    "message": "T̂ím̂é t̂ó îńt̂ér̂áĉt́îv́ê íŝ t́ĥé âḿôún̂t́ ôf́ t̂ím̂é ît́ t̂ák̂éŝ f́ôŕ t̂h́ê ṕâǵê t́ô b́êćôḿê f́ûĺl̂ý îńt̂ér̂áĉt́îv́ê. [Ĺêár̂ń m̂ór̂é](https://web.dev/interactive/)."
  },
  "lighthouse-core/audits/metrics/largest-contentful-paint.js | description": {
    "message": "L̂ár̂ǵêśt̂ Ćôńt̂én̂t́f̂úl̂ Ṕâín̂t́ m̂ár̂ḱŝ t́ĥé t̂ím̂é ât́ ŵh́îćĥ t́ĥé l̂ár̂ǵêśt̂ t́êx́t̂ ór̂ ím̂áĝé îś p̂áîńt̂éd̂. [Ĺêár̂ń M̂ór̂é](https://web.dev/lighthouse-largest-contentful-paint/)"
  },
  "lighthouse-core/audits/metrics/max-potential-fid.js | description": {
    "message": "T̂h́ê ḿâx́îḿûḿ p̂ót̂én̂t́îál̂ F́îŕŝt́ Îńp̂út̂ D́êĺâý t̂h́ât́ ŷóûŕ ûśêŕŝ ćôúl̂d́ êx́p̂ér̂íêńĉé îś t̂h́ê d́ûŕât́îón̂ óf̂ t́ĥé l̂ón̂ǵêśt̂ t́âśk̂. [Ĺêár̂ń m̂ór̂é](https://web.dev/lighthouse-max-potential-fid/)."
  },
  "lighthouse-core/audits/metrics/speed-index.js | description": {
    "message": "Ŝṕêéd̂ Ín̂d́êx́ ŝh́ôẃŝ h́ôẃ q̂úîćk̂ĺŷ t́ĥé ĉón̂t́êńt̂ś ôf́ â ṕâǵê ár̂é v̂íŝíb̂ĺŷ ṕôṕûĺât́êd́. [L̂éâŕn̂ ḿôŕê](https://web.dev/speed-index/)."
  },
  "lighthouse-core/audits/metrics/total-blocking-time.js | description": {
    "message": "Ŝúm̂ óf̂ ál̂ĺ t̂ím̂é p̂ér̂íôd́ŝ b́êt́ŵéêń F̂ĆP̂ án̂d́ T̂ím̂é t̂ó Îńt̂ér̂áĉt́îv́ê, ẃĥén̂ t́âśk̂ ĺêńĝt́ĥ éx̂ćêéd̂éd̂ 50ḿŝ, éx̂ṕr̂éŝśêd́ îń m̂íl̂ĺîśêćôńd̂ś. [L̂éâŕn̂ ḿôŕê](https://web.dev/lighthouse-total-blocking-time/)."
  },
  "lighthouse-core/audits/network-rtt.js | description": {
    "message": "N̂ét̂ẃôŕk̂ ŕôún̂d́ t̂ŕîṕ t̂ím̂éŝ (ŔT̂T́) ĥáv̂é â ĺâŕĝé îḿp̂áĉt́ ôń p̂ér̂f́ôŕm̂án̂ćê. Íf̂ t́ĥé R̂T́T̂ t́ô án̂ ór̂íĝín̂ íŝ h́îǵĥ, ít̂'ś âń îńd̂íĉát̂íôń t̂h́ât́ ŝér̂v́êŕŝ ćl̂óŝér̂ t́ô t́ĥé ûśêŕ ĉóûĺd̂ ím̂ṕr̂óv̂é p̂ér̂f́ôŕm̂án̂ćê. [Ĺêár̂ń m̂ór̂é](https://hpbn.co/primer-on-latency-and-bandwidth/)."
  },
  "lighthouse-core/audits/network-rtt.js | title": {
    "message": "N̂ét̂ẃôŕk̂ Ŕôún̂d́ T̂ŕîṕ T̂ím̂éŝ"
  },
  "lighthouse-core/audits/network-server-latency.js | description": {
    "message": "Ŝér̂v́êŕ l̂át̂én̂ćîéŝ ćâń îḿp̂áĉt́ ŵéb̂ ṕêŕf̂ór̂ḿâńĉé. Îf́ t̂h́ê śêŕv̂ér̂ ĺât́êńĉý ôf́ âń ôŕîǵîń îś ĥíĝh́, ît́'ŝ án̂ ín̂d́îćât́îón̂ t́ĥé ŝér̂v́êŕ îś ôv́êŕl̂óâd́êd́ ôŕ ĥáŝ ṕôór̂ b́âćk̂én̂d́ p̂ér̂f́ôŕm̂án̂ćê. [Ĺêár̂ń m̂ór̂é](https://hpbn.co/primer-on-web-performance/#analyzing-the-resource-waterfall)."
  },
  "lighthouse-core/audits/network-server-latency.js | title": {
    "message": "Ŝér̂v́êŕ B̂áĉḱêńd̂ Ĺât́êńĉíêś"
  },
  "lighthouse-core/audits/no-unload-listeners.js | description": {
    "message": "T̂h́ê `unload` év̂én̂t́ d̂óêś n̂ót̂ f́îŕê ŕêĺîáb̂ĺŷ án̂d́ l̂íŝt́êńîńĝ f́ôŕ ît́ ĉán̂ ṕr̂év̂én̂t́ b̂ŕôẃŝér̂ óp̂t́îḿîźât́îón̂ś l̂ík̂é t̂h́ê B́âćk̂-F́ôŕŵár̂d́ Ĉáĉh́ê. Ćôńŝíd̂ér̂ úŝín̂ǵ t̂h́ê `pagehide` ór̂ `visibilitychange` év̂én̂t́ŝ ín̂śt̂éâd́. [L̂éâŕn̂ Ḿôŕê](https://developers.google.com/web/updates/2018/07/page-lifecycle-api#the-unload-event)"
  },
  "lighthouse-core/audits/no-unload-listeners.js | failureTitle": {
    "message": "R̂éĝíŝt́êŕŝ án̂ `unload` ĺîśt̂én̂ér̂"
  },
  "lighthouse-core/audits/no-unload-listeners.js | title": {
    "message": "Âv́ôíd̂ś `unload` êv́êńt̂ ĺîśt̂én̂ér̂ś"
  },
  "lighthouse-core/audits/non-composited-animations.js | description": {
    "message": "Âńîḿât́îón̂ś ŵh́îćĥ ár̂é n̂ót̂ ćôḿp̂óŝít̂éd̂ ćâń b̂é ĵán̂ḱŷ án̂d́ ĉón̂t́r̂íb̂út̂é t̂ó ĈĹŜ. [Ĺêár̂ń m̂ór̂é](https://developers.google.com/web/fundamentals/performance/rendering/stick-to-compositor-only-properties-and-manage-layer-count)"
  },
  "lighthouse-core/audits/non-composited-animations.js | displayValue": {
    "message": "{itemCount, plural,\n  =1 {# âńîḿât́êd́ êĺêḿêńt̂ f́ôún̂d́}\n  other {# âńîḿât́êd́ êĺêḿêńt̂ś f̂óûńd̂}\n  }"
  },
  "lighthouse-core/audits/non-composited-animations.js | title": {
    "message": "Âv́ôíd̂ ńôń-ĉóm̂ṕôśît́êd́ âńîḿât́îón̂ś"
  },
  "lighthouse-core/audits/offline-start-url.js | description": {
    "message": "Â śêŕv̂íĉé ŵór̂ḱêŕ êńâb́l̂éŝ ýôúr̂ ẃêb́ âṕp̂ t́ô b́ê ŕêĺîáb̂ĺê ín̂ ún̂ṕr̂éd̂íĉt́âb́l̂é n̂ét̂ẃôŕk̂ ćôńd̂ít̂íôńŝ. [Ĺêár̂ń m̂ór̂é](https://web.dev/offline-start-url/)."
  },
  "lighthouse-core/audits/offline-start-url.js | errorLoading": {
    "message": "Êŕr̂ór̂ ĺôád̂ín̂ǵ {url} îń Ŝér̂v́îćê Ẃôŕk̂ér̂, ǵôt́ ŝt́ât́ûś ĉód̂é {statusCode}"
  },
  "lighthouse-core/audits/offline-start-url.js | failureTitle": {
    "message": "`start_url` d̂óêś n̂ót̂ ŕêśp̂ón̂d́ ŵít̂h́ â 200 ẃĥén̂ óf̂f́l̂ín̂é"
  },
  "lighthouse-core/audits/offline-start-url.js | title": {
    "message": "`start_url` r̂éŝṕôńd̂ś ŵít̂h́ â 200 ẃĥén̂ óf̂f́l̂ín̂é"
  },
  "lighthouse-core/audits/offline-start-url.js | warningCantStart": {
    "message": "L̂íĝh́t̂h́ôúŝé ĉóûĺd̂ń't̂ ŕêád̂ t́ĥé `start_url` f̂ŕôḿ t̂h́ê ḿâńîf́êśt̂. Áŝ á r̂éŝúl̂t́, t̂h́ê `start_url` ẃâś âśŝúm̂éd̂ t́ô b́ê t́ĥé d̂óĉúm̂én̂t́'ŝ ÚR̂Ĺ. Êŕr̂ór̂ ḿêśŝáĝé: '{manifestWarning}'."
  },
  "lighthouse-core/audits/performance-budget.js | description": {
    "message": "K̂éêṕ t̂h́ê q́ûán̂t́ît́ŷ án̂d́ ŝíẑé ôf́ n̂ét̂ẃôŕk̂ ŕêq́ûéŝt́ŝ ún̂d́êŕ t̂h́ê t́âŕĝét̂ś ŝét̂ b́ŷ t́ĥé p̂ŕôv́îd́êd́ p̂ér̂f́ôŕm̂án̂ćê b́ûd́ĝét̂. [Ĺêár̂ń m̂ór̂é](https://developers.google.com/web/tools/lighthouse/audits/budgets)."
  },
  "lighthouse-core/audits/performance-budget.js | requestCountOverBudget": {
    "message": "{count, plural,\n    =1 {1 r̂éq̂úêśt̂}\n    other {# ŕêq́ûéŝt́ŝ}\n   }"
  },
  "lighthouse-core/audits/performance-budget.js | title": {
    "message": "P̂ér̂f́ôŕm̂án̂ćê b́ûd́ĝét̂"
  },
  "lighthouse-core/audits/redirects-http.js | description": {
    "message": "Îf́ ŷóû'v́ê ál̂ŕêád̂ý ŝét̂ úp̂ H́T̂T́P̂Ś, m̂ák̂é ŝúr̂é t̂h́ât́ ŷóû ŕêd́îŕêćt̂ ál̂ĺ ĤT́T̂Ṕ t̂ŕâf́f̂íĉ t́ô H́T̂T́P̂Ś îń ôŕd̂ér̂ t́ô én̂áb̂ĺê śêćûŕê ẃêb́ f̂éât́ûŕêś f̂ór̂ ál̂ĺ ŷóûŕ ûśêŕŝ. [Ĺêár̂ń m̂ór̂é](https://web.dev/redirects-http/)."
  },
  "lighthouse-core/audits/redirects-http.js | failureTitle": {
    "message": "D̂óêś n̂ót̂ ŕêd́îŕêćt̂ H́T̂T́P̂ t́r̂áf̂f́îć t̂ó ĤT́T̂ṔŜ"
  },
  "lighthouse-core/audits/redirects-http.js | title": {
    "message": "R̂éd̂ír̂éĉt́ŝ H́T̂T́P̂ t́r̂áf̂f́îć t̂ó ĤT́T̂ṔŜ"
  },
  "lighthouse-core/audits/redirects.js | description": {
    "message": "R̂éd̂ír̂éĉt́ŝ ín̂t́r̂ód̂úĉé âd́d̂ít̂íôńâĺ d̂él̂áŷś b̂éf̂ór̂é t̂h́ê ṕâǵê ćâń b̂é l̂óâd́êd́. [L̂éâŕn̂ ḿôŕê](https://web.dev/redirects/)."
  },
  "lighthouse-core/audits/redirects.js | title": {
    "message": "Âv́ôíd̂ ḿûĺt̂íp̂ĺê ṕâǵê ŕêd́îŕêćt̂ś"
  },
  "lighthouse-core/audits/resource-summary.js | description": {
    "message": "T̂ó ŝét̂ b́ûd́ĝét̂ś f̂ór̂ t́ĥé q̂úâńt̂ít̂ý âńd̂ śîźê óf̂ ṕâǵê ŕêśôúr̂ćêś, âd́d̂ á b̂úd̂ǵêt́.ĵśôń f̂íl̂é. [L̂éâŕn̂ ḿôŕê](https://web.dev/use-lighthouse-for-performance-budgets/)."
  },
  "lighthouse-core/audits/resource-summary.js | displayValue": {
    "message": "{requestCount, plural, =1 {1 r̂éq̂úêśt̂ • {byteCount, number, bytes} ḰîB́} other {# r̂éq̂úêśt̂ś • {byteCount, number, bytes} K̂íB̂}}"
  },
  "lighthouse-core/audits/resource-summary.js | title": {
    "message": "K̂éêṕ r̂éq̂úêśt̂ ćôún̂t́ŝ ĺôẃ âńd̂ t́r̂án̂śf̂ér̂ śîźêś ŝḿâĺl̂"
  },
  "lighthouse-core/audits/seo/canonical.js | description": {
    "message": "Ĉán̂ón̂íĉál̂ ĺîńk̂ś ŝúĝǵêśt̂ ẃĥíĉh́ ÛŔL̂ t́ô śĥóŵ ín̂ śêár̂ćĥ ŕêśûĺt̂ś. [L̂éâŕn̂ ḿôŕê](https://web.dev/canonical/)."
  },
  "lighthouse-core/audits/seo/canonical.js | explanationConflict": {
    "message": "M̂úl̂t́îṕl̂é ĉón̂f́l̂íĉt́îńĝ ÚR̂Ĺŝ ({urlList})"
  },
  "lighthouse-core/audits/seo/canonical.js | explanationDifferentDomain": {
    "message": "P̂óîńt̂ś t̂ó â d́îf́f̂ér̂én̂t́ d̂óm̂áîń ({url})"
  },
  "lighthouse-core/audits/seo/canonical.js | explanationInvalid": {
    "message": "Îńv̂ál̂íd̂ ÚR̂Ĺ ({url})"
  },
  "lighthouse-core/audits/seo/canonical.js | explanationPointsElsewhere": {
    "message": "P̂óîńt̂ś t̂ó âńôt́ĥér̂ `hreflang` ĺôćât́îón̂ ({url})"
  },
  "lighthouse-core/audits/seo/canonical.js | explanationRelative": {
    "message": "R̂él̂át̂ív̂é ÛŔL̂ ({url})"
  },
  "lighthouse-core/audits/seo/canonical.js | explanationRoot": {
    "message": "P̂óîńt̂ś t̂ó t̂h́ê d́ôḿâín̂'ś r̂óôt́ ÛŔL̂ (t́ĥé ĥóm̂ép̂áĝé), îńŝt́êád̂ óf̂ án̂ éq̂úîv́âĺêńt̂ ṕâǵê óf̂ ćôńt̂én̂t́"
  },
  "lighthouse-core/audits/seo/canonical.js | failureTitle": {
    "message": "D̂óĉúm̂én̂t́ d̂óêś n̂ót̂ h́âv́ê á v̂ál̂íd̂ `rel=canonical`"
  },
  "lighthouse-core/audits/seo/canonical.js | title": {
    "message": "D̂óĉúm̂én̂t́ ĥáŝ á v̂ál̂íd̂ `rel=canonical`"
  },
  "lighthouse-core/audits/seo/crawlable-anchors.js | columnFailingLink": {
    "message": "Ûńĉŕâẃl̂áb̂ĺê Ĺîńk̂"
  },
  "lighthouse-core/audits/seo/crawlable-anchors.js | description": {
    "message": "Ŝéâŕĉh́ êńĝín̂éŝ ḿâý ûśê `href` át̂t́r̂íb̂út̂éŝ ón̂ ĺîńk̂ś t̂ó ĉŕâẃl̂ ẃêb́ŝít̂éŝ. Én̂śûŕê t́ĥát̂ t́ĥé `href` ât́t̂ŕîb́ût́ê óf̂ án̂ćĥór̂ él̂ém̂én̂t́ŝ ĺîńk̂ś t̂ó âń âṕp̂ŕôṕr̂íât́ê d́êśt̂ín̂át̂íôń, ŝó m̂ór̂é p̂áĝéŝ óf̂ t́ĥé ŝít̂é ĉán̂ b́ê d́îśĉóv̂ér̂éd̂. [Ĺêár̂ń M̂ór̂é](https://support.google.com/webmasters/answer/9112205)"
  },
  "lighthouse-core/audits/seo/crawlable-anchors.js | failureTitle": {
    "message": "L̂ín̂ḱŝ ár̂é n̂ót̂ ćr̂áŵĺâb́l̂é"
  },
  "lighthouse-core/audits/seo/crawlable-anchors.js | title": {
    "message": "L̂ín̂ḱŝ ár̂é ĉŕâẃl̂áb̂ĺê"
  },
  "lighthouse-core/audits/seo/font-size.js | description": {
    "message": "F̂ón̂t́ ŝíẑéŝ ĺêśŝ t́ĥán̂ 12ṕx̂ ár̂é t̂óô śm̂ál̂ĺ t̂ó b̂é l̂éĝíb̂ĺê án̂d́ r̂éq̂úîŕê ḿôb́îĺê v́îśît́ôŕŝ t́ô “ṕîńĉh́ t̂ó ẑóôḿ” îń ôŕd̂ér̂ t́ô ŕêád̂. Śt̂ŕîv́ê t́ô h́âv́ê >60% óf̂ ṕâǵê t́êx́t̂ ≥12ṕx̂. [Ĺêár̂ń m̂ór̂é](https://web.dev/font-size/)."
  },
  "lighthouse-core/audits/seo/font-size.js | displayValue": {
    "message": "{decimalProportion, number, extendedPercent} l̂éĝíb̂ĺê t́êx́t̂"
  },
  "lighthouse-core/audits/seo/font-size.js | explanationViewport": {
    "message": "T̂éx̂t́ îś îĺl̂éĝíb̂ĺê b́êćâúŝé t̂h́êŕê'ś n̂ó v̂íêẃp̂ór̂t́ m̂ét̂á t̂áĝ óp̂t́îḿîźêd́ f̂ór̂ ḿôb́îĺê śĉŕêén̂ś."
  },
  "lighthouse-core/audits/seo/font-size.js | failureTitle": {
    "message": "D̂óĉúm̂én̂t́ d̂óêśn̂'t́ ûśê ĺêǵîb́l̂é f̂ón̂t́ ŝíẑéŝ"
  },
  "lighthouse-core/audits/seo/font-size.js | title": {
    "message": "D̂óĉúm̂én̂t́ ûśêś l̂éĝíb̂ĺê f́ôńt̂ śîźêś"
  },
  "lighthouse-core/audits/seo/hreflang.js | description": {
    "message": "ĥŕêf́l̂án̂ǵ l̂ín̂ḱŝ t́êĺl̂ śêár̂ćĥ én̂ǵîńêś ŵh́ât́ v̂ér̂śîón̂ óf̂ á p̂áĝé t̂h́êý ŝh́ôúl̂d́ l̂íŝt́ îń ŝéâŕĉh́ r̂éŝúl̂t́ŝ f́ôŕ â ǵîv́êń l̂án̂ǵûáĝé ôŕ r̂éĝíôń. [L̂éâŕn̂ ḿôŕê](https://web.dev/hreflang/)."
  },
  "lighthouse-core/audits/seo/hreflang.js | failureTitle": {
    "message": "D̂óĉúm̂én̂t́ d̂óêśn̂'t́ ĥáv̂é â v́âĺîd́ `hreflang`"
  },
  "lighthouse-core/audits/seo/hreflang.js | notFullyQualified": {
    "message": "R̂él̂át̂ív̂é ĥŕêf́ v̂ál̂úê"
  },
  "lighthouse-core/audits/seo/hreflang.js | title": {
    "message": "D̂óĉúm̂én̂t́ ĥáŝ á v̂ál̂íd̂ `hreflang`"
  },
  "lighthouse-core/audits/seo/hreflang.js | unexpectedLanguage": {
    "message": "Ûńêx́p̂éĉt́êd́ l̂án̂ǵûáĝé ĉód̂é"
  },
  "lighthouse-core/audits/seo/http-status-code.js | description": {
    "message": "P̂áĝéŝ ẃît́ĥ ún̂śûćĉéŝśf̂úl̂ H́T̂T́P̂ śt̂át̂úŝ ćôd́êś m̂áŷ ńôt́ b̂é îńd̂éx̂éd̂ ṕr̂óp̂ér̂ĺŷ. [Ĺêár̂ń m̂ór̂é](https://web.dev/http-status-code/)."
  },
  "lighthouse-core/audits/seo/http-status-code.js | failureTitle": {
    "message": "P̂áĝé ĥáŝ ún̂śûćĉéŝśf̂úl̂ H́T̂T́P̂ śt̂át̂úŝ ćôd́ê"
  },
  "lighthouse-core/audits/seo/http-status-code.js | title": {
    "message": "P̂áĝé ĥáŝ śûćĉéŝśf̂úl̂ H́T̂T́P̂ śt̂át̂úŝ ćôd́ê"
  },
  "lighthouse-core/audits/seo/is-crawlable.js | description": {
    "message": "Ŝéâŕĉh́ êńĝín̂éŝ ár̂é ûńâb́l̂é t̂ó îńĉĺûd́ê ýôúr̂ ṕâǵêś îń ŝéâŕĉh́ r̂éŝúl̂t́ŝ íf̂ t́ĥéŷ d́ôń't̂ h́âv́ê ṕêŕm̂íŝśîón̂ t́ô ćr̂áŵĺ t̂h́êḿ. [L̂éâŕn̂ ḿôŕê](https://web.dev/is-crawable/)."
  },
  "lighthouse-core/audits/seo/is-crawlable.js | failureTitle": {
    "message": "P̂áĝé îś b̂ĺôćk̂éd̂ f́r̂óm̂ ín̂d́êx́îńĝ"
  },
  "lighthouse-core/audits/seo/is-crawlable.js | title": {
    "message": "P̂áĝé îśn̂’t́ b̂ĺôćk̂éd̂ f́r̂óm̂ ín̂d́êx́îńĝ"
  },
  "lighthouse-core/audits/seo/link-text.js | description": {
    "message": "D̂éŝćr̂íp̂t́îv́ê ĺîńk̂ t́êx́t̂ h́êĺp̂ś ŝéâŕĉh́ êńĝín̂éŝ ún̂d́êŕŝt́âńd̂ ýôúr̂ ćôńt̂én̂t́. [L̂éâŕn̂ ḿôŕê](https://web.dev/link-text/)."
  },
  "lighthouse-core/audits/seo/link-text.js | displayValue": {
    "message": "{itemCount, plural,\n    =1 {1 l̂ín̂ḱ f̂óûńd̂}\n    other {# ĺîńk̂ś f̂óûńd̂}\n    }"
  },
  "lighthouse-core/audits/seo/link-text.js | failureTitle": {
    "message": "L̂ín̂ḱŝ d́ô ńôt́ ĥáv̂é d̂éŝćr̂íp̂t́îv́ê t́êx́t̂"
  },
  "lighthouse-core/audits/seo/link-text.js | title": {
    "message": "L̂ín̂ḱŝ h́âv́ê d́êśĉŕîṕt̂ív̂é t̂éx̂t́"
  },
  "lighthouse-core/audits/seo/manual/structured-data.js | description": {
    "message": "R̂ún̂ t́ĥé [Ŝt́r̂úĉt́ûŕêd́ D̂át̂á T̂éŝt́îńĝ T́ôól̂](https://search.google.com/structured-data/testing-tool/) án̂d́ t̂h́ê [Śt̂ŕûćt̂úr̂éd̂ D́ât́â Ĺîńt̂ér̂](http://linter.structured-data.org/) t́ô v́âĺîd́ât́ê śt̂ŕûćt̂úr̂éd̂ d́ât́â. [Ĺêár̂ń m̂ór̂é](https://web.dev/structured-data/)."
  },
  "lighthouse-core/audits/seo/manual/structured-data.js | title": {
    "message": "Ŝt́r̂úĉt́ûŕêd́ d̂át̂á îś v̂ál̂íd̂"
  },
  "lighthouse-core/audits/seo/meta-description.js | description": {
    "message": "M̂ét̂á d̂éŝćr̂íp̂t́îón̂ś m̂áŷ b́ê ín̂ćl̂úd̂éd̂ ín̂ śêár̂ćĥ ŕêśûĺt̂ś t̂ó ĉón̂ćîśêĺŷ śûḿm̂ár̂íẑé p̂áĝé ĉón̂t́êńt̂. [Ĺêár̂ń m̂ór̂é](https://web.dev/meta-description/)."
  },
  "lighthouse-core/audits/seo/meta-description.js | explanation": {
    "message": "D̂éŝćr̂íp̂t́îón̂ t́êx́t̂ íŝ ém̂ṕt̂ý."
  },
  "lighthouse-core/audits/seo/meta-description.js | failureTitle": {
    "message": "D̂óĉúm̂én̂t́ d̂óêś n̂ót̂ h́âv́ê á m̂ét̂á d̂éŝćr̂íp̂t́îón̂"
  },
  "lighthouse-core/audits/seo/meta-description.js | title": {
    "message": "D̂óĉúm̂én̂t́ ĥáŝ á m̂ét̂á d̂éŝćr̂íp̂t́îón̂"
  },
  "lighthouse-core/audits/seo/plugins.js | description": {
    "message": "Ŝéâŕĉh́ êńĝín̂éŝ ćâń't̂ ín̂d́êx́ p̂ĺûǵîń ĉón̂t́êńt̂, án̂d́ m̂án̂ý d̂év̂íĉéŝ ŕêśt̂ŕîćt̂ ṕl̂úĝín̂ś ôŕ d̂ón̂'t́ ŝúp̂ṕôŕt̂ t́ĥém̂. [Ĺêár̂ń m̂ór̂é](https://web.dev/plugins/)."
  },
  "lighthouse-core/audits/seo/plugins.js | failureTitle": {
    "message": "D̂óĉúm̂én̂t́ ûśêś p̂ĺûǵîńŝ"
  },
  "lighthouse-core/audits/seo/plugins.js | title": {
    "message": "D̂óĉúm̂én̂t́ âv́ôíd̂ś p̂ĺûǵîńŝ"
  },
  "lighthouse-core/audits/seo/robots-txt.js | description": {
    "message": "Îf́ ŷóûŕ r̂ób̂ót̂ś.t̂x́t̂ f́îĺê íŝ ḿâĺf̂ór̂ḿêd́, ĉŕâẃl̂ér̂ś m̂áŷ ńôt́ b̂é âb́l̂é t̂ó ûńd̂ér̂śt̂án̂d́ ĥóŵ ýôú ŵán̂t́ ŷóûŕ ŵéb̂śît́ê t́ô b́ê ćr̂áŵĺêd́ ôŕ îńd̂éx̂éd̂. [Ĺêár̂ń m̂ór̂é](https://web.dev/robots-txt/)."
  },
  "lighthouse-core/audits/seo/robots-txt.js | displayValueHttpBadCode": {
    "message": "R̂éq̂úêśt̂ f́ôŕ r̂ób̂ót̂ś.t̂x́t̂ ŕêt́ûŕn̂éd̂ H́T̂T́P̂ śt̂át̂úŝ: {statusCode}"
  },
  "lighthouse-core/audits/seo/robots-txt.js | displayValueValidationError": {
    "message": "{itemCount, plural,\n    =1 {1 êŕr̂ór̂ f́ôún̂d́}\n    other {# êŕr̂ór̂ś f̂óûńd̂}\n    }"
  },
  "lighthouse-core/audits/seo/robots-txt.js | explanation": {
    "message": "L̂íĝh́t̂h́ôúŝé ŵáŝ ún̂áb̂ĺê t́ô d́ôẃn̂ĺôád̂ á r̂ób̂ót̂ś.t̂x́t̂ f́îĺê"
  },
  "lighthouse-core/audits/seo/robots-txt.js | failureTitle": {
    "message": "r̂ób̂ót̂ś.t̂x́t̂ íŝ ńôt́ v̂ál̂íd̂"
  },
  "lighthouse-core/audits/seo/robots-txt.js | title": {
    "message": "r̂ób̂ót̂ś.t̂x́t̂ íŝ v́âĺîd́"
  },
  "lighthouse-core/audits/seo/tap-targets.js | description": {
    "message": "Îńt̂ér̂áĉt́îv́ê él̂ém̂én̂t́ŝ ĺîḱê b́ût́t̂ón̂ś âńd̂ ĺîńk̂ś ŝh́ôúl̂d́ b̂é l̂ár̂ǵê én̂óûǵĥ (48x́48p̂x́), âńd̂ h́âv́ê én̂óûǵĥ śp̂áĉé âŕôún̂d́ t̂h́êḿ, t̂ó b̂é êáŝý êńôúĝh́ t̂ó t̂áp̂ ẃît́ĥóût́ ôv́êŕl̂áp̂ṕîńĝ ón̂t́ô ót̂h́êŕ êĺêḿêńt̂ś. [L̂éâŕn̂ ḿôŕê](https://web.dev/tap-targets/)."
  },
  "lighthouse-core/audits/seo/tap-targets.js | displayValue": {
    "message": "{decimalProportion, number, percent} âṕp̂ŕôṕr̂íât́êĺŷ śîźêd́ t̂áp̂ t́âŕĝét̂ś"
  },
  "lighthouse-core/audits/seo/tap-targets.js | explanationViewportMetaNotOptimized": {
    "message": "T̂áp̂ t́âŕĝét̂ś âŕê t́ôó ŝḿâĺl̂ b́êćâúŝé t̂h́êŕê'ś n̂ó v̂íêẃp̂ór̂t́ m̂ét̂á t̂áĝ óp̂t́îḿîźêd́ f̂ór̂ ḿôb́îĺê śĉŕêén̂ś"
  },
  "lighthouse-core/audits/seo/tap-targets.js | failureTitle": {
    "message": "T̂áp̂ t́âŕĝét̂ś âŕê ńôt́ ŝíẑéd̂ áp̂ṕr̂óp̂ŕîát̂él̂ý"
  },
  "lighthouse-core/audits/seo/tap-targets.js | overlappingTargetHeader": {
    "message": "Ôv́êŕl̂áp̂ṕîńĝ T́âŕĝét̂"
  },
  "lighthouse-core/audits/seo/tap-targets.js | tapTargetHeader": {
    "message": "T̂áp̂ T́âŕĝét̂"
  },
  "lighthouse-core/audits/seo/tap-targets.js | title": {
    "message": "T̂áp̂ t́âŕĝét̂ś âŕê śîźêd́ âṕp̂ŕôṕr̂íât́êĺŷ"
  },
  "lighthouse-core/audits/server-response-time.js | description": {
    "message": "K̂éêṕ t̂h́ê śêŕv̂ér̂ ŕêśp̂ón̂śê t́îḿê f́ôŕ t̂h́ê ḿâín̂ d́ôćûḿêńt̂ śĥór̂t́ b̂éĉáûśê ál̂ĺ ôt́ĥér̂ ŕêq́ûéŝt́ŝ d́êṕêńd̂ ón̂ ít̂. [Ĺêár̂ń m̂ór̂é](https://web.dev/time-to-first-byte/)."
  },
  "lighthouse-core/audits/server-response-time.js | displayValue": {
    "message": "R̂óôt́ d̂óĉúm̂én̂t́ t̂óôḱ {timeInMs, number, milliseconds} m̂ś"
  },
  "lighthouse-core/audits/server-response-time.js | failureTitle": {
    "message": "R̂éd̂úĉé îńît́îál̂ śêŕv̂ér̂ ŕêśp̂ón̂śê t́îḿê"
  },
  "lighthouse-core/audits/server-response-time.js | title": {
    "message": "Îńît́îál̂ śêŕv̂ér̂ ŕêśp̂ón̂śê t́îḿê ẃâś ŝh́ôŕt̂"
  },
  "lighthouse-core/audits/service-worker.js | description": {
    "message": "T̂h́ê śêŕv̂íĉé ŵór̂ḱêŕ îś t̂h́ê t́êćĥńôĺôǵŷ t́ĥát̂ én̂áb̂ĺêś ŷóûŕ âṕp̂ t́ô úŝé m̂án̂ý P̂ŕôǵr̂éŝśîv́ê Ẃêb́ Âṕp̂ f́êát̂úr̂éŝ, śûćĥ áŝ óf̂f́l̂ín̂é, âd́d̂ t́ô h́ôḿêśĉŕêén̂, án̂d́ p̂úŝh́ n̂ót̂íf̂íĉát̂íôńŝ. [Ĺêár̂ń m̂ór̂é](https://web.dev/service-worker/)."
  },
  "lighthouse-core/audits/service-worker.js | explanationBadManifest": {
    "message": "T̂h́îś p̂áĝé îś ĉón̂t́r̂ól̂ĺêd́ b̂ý â śêŕv̂íĉé ŵór̂ḱêŕ, ĥóŵév̂ér̂ ńô `start_url` ẃâś f̂óûńd̂ b́êćâúŝé m̂án̂íf̂éŝt́ f̂áîĺêd́ t̂ó p̂ár̂śê áŝ v́âĺîd́ ĴŚÔŃ"
  },
  "lighthouse-core/audits/service-worker.js | explanationBadStartUrl": {
    "message": "T̂h́îś p̂áĝé îś ĉón̂t́r̂ól̂ĺêd́ b̂ý â śêŕv̂íĉé ŵór̂ḱêŕ, ĥóŵév̂ér̂ t́ĥé `start_url` ({startUrl}) îś n̂ót̂ ín̂ t́ĥé ŝér̂v́îćê ẃôŕk̂ér̂'ś ŝćôṕê ({scopeUrl})"
  },
  "lighthouse-core/audits/service-worker.js | explanationNoManifest": {
    "message": "T̂h́îś p̂áĝé îś ĉón̂t́r̂ól̂ĺêd́ b̂ý â śêŕv̂íĉé ŵór̂ḱêŕ, ĥóŵév̂ér̂ ńô `start_url` ẃâś f̂óûńd̂ b́êćâúŝé n̂ó m̂án̂íf̂éŝt́ ŵáŝ f́êt́ĉh́êd́."
  },
  "lighthouse-core/audits/service-worker.js | explanationOutOfScope": {
    "message": "T̂h́îś ôŕîǵîń ĥáŝ ón̂é ôŕ m̂ór̂é ŝér̂v́îćê ẃôŕk̂ér̂ś, ĥóŵév̂ér̂ t́ĥé p̂áĝé ({pageUrl}) îś n̂ót̂ ín̂ śĉóp̂é."
  },
  "lighthouse-core/audits/service-worker.js | failureTitle": {
    "message": "D̂óêś n̂ót̂ ŕêǵîśt̂ér̂ á ŝér̂v́îćê ẃôŕk̂ér̂ t́ĥát̂ ćôńt̂ŕôĺŝ ṕâǵê án̂d́ `start_url`"
  },
  "lighthouse-core/audits/service-worker.js | title": {
    "message": "R̂éĝíŝt́êŕŝ á ŝér̂v́îćê ẃôŕk̂ér̂ t́ĥát̂ ćôńt̂ŕôĺŝ ṕâǵê án̂d́ `start_url`"
  },
  "lighthouse-core/audits/splash-screen.js | description": {
    "message": "Â t́ĥém̂éd̂ śp̂ĺâśĥ śĉŕêén̂ én̂śûŕêś â h́îǵĥ-q́ûál̂ít̂ý êx́p̂ér̂íêńĉé ŵh́êń ûśêŕŝ ĺâún̂ćĥ ýôúr̂ áp̂ṕ f̂ŕôḿ t̂h́êír̂ h́ôḿêśĉŕêén̂ś. [L̂éâŕn̂ ḿôŕê](https://web.dev/splash-screen/)."
  },
  "lighthouse-core/audits/splash-screen.js | failureTitle": {
    "message": "Îś n̂ót̂ ćôńf̂íĝúr̂éd̂ f́ôŕ â ćûśt̂óm̂ śp̂ĺâśĥ śĉŕêén̂"
  },
  "lighthouse-core/audits/splash-screen.js | title": {
    "message": "Ĉón̂f́îǵûŕêd́ f̂ór̂ á ĉúŝt́ôḿ ŝṕl̂áŝh́ ŝćr̂éêń"
  },
  "lighthouse-core/audits/themed-omnibox.js | description": {
    "message": "T̂h́ê b́r̂óŵśêŕ âd́d̂ŕêśŝ b́âŕ ĉán̂ b́ê t́ĥém̂éd̂ t́ô ḿât́ĉh́ ŷóûŕ ŝít̂é. [L̂éâŕn̂ ḿôŕê](https://web.dev/themed-omnibox/)."
  },
  "lighthouse-core/audits/themed-omnibox.js | failureTitle": {
    "message": "D̂óêś n̂ót̂ śêt́ â t́ĥém̂é ĉól̂ór̂ f́ôŕ t̂h́ê ád̂d́r̂éŝś b̂ár̂."
  },
  "lighthouse-core/audits/themed-omnibox.js | title": {
    "message": "Ŝét̂ś â t́ĥém̂é ĉól̂ór̂ f́ôŕ t̂h́ê ád̂d́r̂éŝś b̂ár̂."
  },
  "lighthouse-core/audits/third-party-summary.js | columnBlockingTime": {
    "message": "M̂áîń-T̂h́r̂éâd́ B̂ĺôćk̂ín̂ǵ T̂ím̂é"
  },
  "lighthouse-core/audits/third-party-summary.js | columnThirdParty": {
    "message": "T̂h́îŕd̂-Ṕâŕt̂ý"
  },
  "lighthouse-core/audits/third-party-summary.js | description": {
    "message": "T̂h́îŕd̂-ṕâŕt̂ý ĉód̂é ĉán̂ śîǵn̂íf̂íĉán̂t́l̂ý îḿp̂áĉt́ l̂óâd́ p̂ér̂f́ôŕm̂án̂ćê. Ĺîḿît́ t̂h́ê ńûḿb̂ér̂ óf̂ ŕêd́ûńd̂án̂t́ t̂h́îŕd̂-ṕâŕt̂ý p̂ŕôv́îd́êŕŝ án̂d́ t̂ŕŷ t́ô ĺôád̂ t́ĥír̂d́-p̂ár̂t́ŷ ćôd́ê áf̂t́êŕ ŷóûŕ p̂áĝé ĥáŝ ṕr̂ím̂ár̂íl̂ý f̂ín̂íŝh́êd́ l̂óâd́îńĝ. [Ĺêár̂ń m̂ór̂é](https://developers.google.com/web/fundamentals/performance/optimizing-content-efficiency/loading-third-party-javascript/)."
  },
  "lighthouse-core/audits/third-party-summary.js | displayValue": {
    "message": "T̂h́îŕd̂-ṕâŕt̂ý ĉód̂é b̂ĺôćk̂éd̂ t́ĥé m̂áîń t̂h́r̂éâd́ f̂ór̂ {timeInMs, number, milliseconds} ḿŝ"
  },
  "lighthouse-core/audits/third-party-summary.js | failureTitle": {
    "message": "R̂éd̂úĉé t̂h́ê ím̂ṕâćt̂ óf̂ t́ĥír̂d́-p̂ár̂t́ŷ ćôd́ê"
  },
  "lighthouse-core/audits/third-party-summary.js | title": {
    "message": "M̂ín̂ím̂íẑé t̂h́îŕd̂-ṕâŕt̂ý ûśâǵê"
  },
  "lighthouse-core/audits/timing-budget.js | columnMeasurement": {
    "message": "M̂éâśûŕêḿêńt̂"
  },
  "lighthouse-core/audits/timing-budget.js | columnTimingMetric": {
    "message": "M̂ét̂ŕîć"
  },
  "lighthouse-core/audits/timing-budget.js | description": {
    "message": "Ŝét̂ á t̂ím̂ín̂ǵ b̂úd̂ǵêt́ t̂ó ĥél̂ṕ ŷóû ḱêép̂ án̂ éŷé ôń t̂h́ê ṕêŕf̂ór̂ḿâńĉé ôf́ ŷóûŕ ŝít̂é. P̂ér̂f́ôŕm̂án̂t́ ŝít̂éŝ ĺôád̂ f́âśt̂ án̂d́ r̂éŝṕôńd̂ t́ô úŝér̂ ín̂ṕût́ êv́êńt̂ś q̂úîćk̂ĺŷ. [Ĺêár̂ń m̂ór̂é](https://developers.google.com/web/tools/lighthouse/audits/budgets)."
  },
  "lighthouse-core/audits/timing-budget.js | title": {
    "message": "T̂ím̂ín̂ǵ b̂úd̂ǵêt́"
  },
  "lighthouse-core/audits/unsized-images.js | description": {
    "message": "Âĺŵáŷś îńĉĺûd́ê éx̂ṕl̂íĉít̂ ẃîd́t̂h́ âńd̂ h́êíĝh́t̂ ón̂ ím̂áĝé êĺêḿêńt̂ś t̂ó r̂éd̂úĉé l̂áŷóût́ ŝh́îf́t̂ś âńd̂ ím̂ṕr̂óv̂é ĈĹŜ. [Ĺêár̂ń m̂ór̂é](https://web.dev/optimize-cls/#images-without-dimensions)"
  },
  "lighthouse-core/audits/unsized-images.js | failureTitle": {
    "message": "Îḿâǵê él̂ém̂én̂t́ŝ d́ô ńôt́ ĥáv̂é êx́p̂ĺîćît́ `width` âńd̂ `height`"
  },
  "lighthouse-core/audits/unsized-images.js | title": {
    "message": "Îḿâǵê él̂ém̂én̂t́ŝ h́âv́ê éx̂ṕl̂íĉít̂ `width` án̂d́ `height`"
  },
  "lighthouse-core/audits/user-timings.js | columnType": {
    "message": "T̂ýp̂é"
  },
  "lighthouse-core/audits/user-timings.js | description": {
    "message": "Ĉón̂śîd́êŕ îńŝt́r̂úm̂én̂t́îńĝ ýôúr̂ áp̂ṕ ŵít̂h́ t̂h́ê Úŝér̂ T́îḿîńĝ ÁP̂Í t̂ó m̂éâśûŕê ýôúr̂ áp̂ṕ'ŝ ŕêál̂-ẃôŕl̂d́ p̂ér̂f́ôŕm̂án̂ćê d́ûŕîńĝ ḱêý ûśêŕ êx́p̂ér̂íêńĉéŝ. [Ĺêár̂ń m̂ór̂é](https://web.dev/user-timings/)."
  },
  "lighthouse-core/audits/user-timings.js | displayValue": {
    "message": "{itemCount, plural,\n    =1 {1 ûśêŕ t̂ím̂ín̂ǵ}\n    other {# ûśêŕ t̂ím̂ín̂ǵŝ}\n    }"
  },
  "lighthouse-core/audits/user-timings.js | title": {
    "message": "Ûśêŕ T̂ím̂ín̂ǵ m̂ár̂ḱŝ án̂d́ m̂éâśûŕêś"
  },
  "lighthouse-core/audits/uses-rel-preconnect.js | crossoriginWarning": {
    "message": "Â ṕr̂éĉón̂ńêćt̂ <ĺîńk̂> ẃâś f̂óûńd̂ f́ôŕ \"{securityOrigin}\" b̂út̂ ẃâś n̂ót̂ úŝéd̂ b́ŷ t́ĥé b̂ŕôẃŝér̂. Ćĥéĉḱ t̂h́ât́ ŷóû ár̂é ûśîńĝ t́ĥé `crossorigin` ât́t̂ŕîb́ût́ê ṕr̂óp̂ér̂ĺŷ."
  },
  "lighthouse-core/audits/uses-rel-preconnect.js | description": {
    "message": "Ĉón̂śîd́êŕ âd́d̂ín̂ǵ `preconnect` ôŕ `dns-prefetch` r̂éŝóûŕĉé ĥín̂t́ŝ t́ô éŝt́âb́l̂íŝh́ êár̂ĺŷ ćôńn̂éĉt́îón̂ś t̂ó îḿp̂ór̂t́âńt̂ t́ĥír̂d́-p̂ár̂t́ŷ ór̂íĝín̂ś. [L̂éâŕn̂ ḿôŕê](https://web.dev/uses-rel-preconnect/)."
  },
  "lighthouse-core/audits/uses-rel-preconnect.js | title": {
    "message": "P̂ŕêćôńn̂éĉt́ t̂ó r̂éq̂úîŕêd́ ôŕîǵîńŝ"
  },
  "lighthouse-core/audits/uses-rel-preconnect.js | tooManyPreconnectLinksWarning": {
    "message": "M̂ór̂é t̂h́âń 2 p̂ŕêćôńn̂éĉt́ l̂ín̂ḱŝ ẃêŕê f́ôún̂d́. P̂ŕêćôńn̂éĉt́ l̂ín̂ḱŝ śĥóûĺd̂ b́ê úŝéd̂ śp̂ár̂ín̂ǵl̂ý âńd̂ ón̂ĺŷ t́ô t́ĥé m̂óŝt́ îḿp̂ór̂t́âńt̂ ór̂íĝín̂ś."
  },
  "lighthouse-core/audits/uses-rel-preload.js | crossoriginWarning": {
    "message": "Â ṕr̂él̂óâd́ <l̂ín̂ḱ> ŵáŝ f́ôún̂d́ f̂ór̂ \"{preloadURL}\" b́ût́ ŵáŝ ńôt́ ûśêd́ b̂ý t̂h́ê b́r̂óŵśêŕ. Ĉh́êćk̂ t́ĥát̂ ýôú âŕê úŝín̂ǵ t̂h́ê `crossorigin` át̂t́r̂íb̂út̂é p̂ŕôṕêŕl̂ý."
  },
  "lighthouse-core/audits/uses-rel-preload.js | description": {
    "message": "Ĉón̂śîd́êŕ ûśîńĝ `<link rel=preload>` t́ô ṕr̂íôŕît́îźê f́êt́ĉh́îńĝ ŕêśôúr̂ćêś t̂h́ât́ âŕê ćûŕr̂én̂t́l̂ý r̂éq̂úêśt̂éd̂ ĺât́êŕ îń p̂áĝé l̂óâd́. [L̂éâŕn̂ ḿôŕê](https://web.dev/uses-rel-preload/)."
  },
  "lighthouse-core/audits/uses-rel-preload.js | title": {
    "message": "P̂ŕêĺôád̂ ḱêý r̂éq̂úêśt̂ś"
  },
  "lighthouse-core/audits/viewport.js | description": {
    "message": "Âd́d̂ á `<meta name=\"viewport\">` t̂áĝ t́ô óp̂t́îḿîźê ýôúr̂ áp̂ṕ f̂ór̂ ḿôb́îĺê śĉŕêén̂ś. [L̂éâŕn̂ ḿôŕê](https://web.dev/viewport/)."
  },
  "lighthouse-core/audits/viewport.js | explanationNoTag": {
    "message": "N̂ó `<meta name=\"viewport\">` t̂áĝ f́ôún̂d́"
  },
  "lighthouse-core/audits/viewport.js | failureTitle": {
    "message": "D̂óêś n̂ót̂ h́âv́ê á `<meta name=\"viewport\">` t̂áĝ ẃît́ĥ `width` ór̂ `initial-scale`"
  },
  "lighthouse-core/audits/viewport.js | title": {
    "message": "Ĥáŝ á `<meta name=\"viewport\">` t̂áĝ ẃît́ĥ `width` ór̂ `initial-scale`"
  },
  "lighthouse-core/audits/without-javascript.js | description": {
    "message": "Ŷóûŕ âṕp̂ śĥóûĺd̂ d́îśp̂ĺâý ŝóm̂é ĉón̂t́êńt̂ ẃĥén̂ J́âv́âŚĉŕîṕt̂ íŝ d́îśâb́l̂éd̂, év̂én̂ íf̂ ít̂'ś ĵúŝt́ â ẃâŕn̂ín̂ǵ t̂ó t̂h́ê úŝér̂ t́ĥát̂ J́âv́âŚĉŕîṕt̂ íŝ ŕêq́ûír̂éd̂ t́ô úŝé t̂h́ê áp̂ṕ. [L̂éâŕn̂ ḿôŕê](https://web.dev/without-javascript/)."
  },
  "lighthouse-core/audits/without-javascript.js | explanation": {
    "message": "T̂h́ê ṕâǵê b́ôd́ŷ śĥóûĺd̂ ŕêńd̂ér̂ śôḿê ćôńt̂én̂t́ îf́ ît́ŝ śĉŕîṕt̂ś âŕê ńôt́ âv́âíl̂áb̂ĺê."
  },
  "lighthouse-core/audits/without-javascript.js | failureTitle": {
    "message": "D̂óêś n̂ót̂ ṕr̂óv̂íd̂é f̂ál̂ĺb̂áĉḱ ĉón̂t́êńt̂ ẃĥén̂ J́âv́âŚĉŕîṕt̂ íŝ ńôt́ âv́âíl̂áb̂ĺê"
  },
  "lighthouse-core/audits/without-javascript.js | title": {
    "message": "Ĉón̂t́âín̂ś ŝóm̂é ĉón̂t́êńt̂ ẃĥén̂ J́âv́âŚĉŕîṕt̂ íŝ ńôt́ âv́âíl̂áb̂ĺê"
  },
  "lighthouse-core/audits/works-offline.js | description": {
    "message": "Îf́ ŷóû'ŕê b́ûíl̂d́îńĝ á P̂ŕôǵr̂éŝśîv́ê Ẃêb́ Âṕp̂, ćôńŝíd̂ér̂ úŝín̂ǵ â śêŕv̂íĉé ŵór̂ḱêŕ ŝó t̂h́ât́ ŷóûŕ âṕp̂ ćâń ŵór̂ḱ ôf́f̂ĺîńê. [Ĺêár̂ń m̂ór̂é](https://web.dev/works-offline/)."
  },
  "lighthouse-core/audits/works-offline.js | failureTitle": {
    "message": "Ĉúr̂ŕêńt̂ ṕâǵê d́ôéŝ ńôt́ r̂éŝṕôńd̂ ẃît́ĥ á 200 ŵh́êń ôf́f̂ĺîńê"
  },
  "lighthouse-core/audits/works-offline.js | title": {
    "message": "Ĉúr̂ŕêńt̂ ṕâǵê ŕêśp̂ón̂d́ŝ ẃît́ĥ á 200 ŵh́êń ôf́f̂ĺîńê"
  },
  "lighthouse-core/audits/works-offline.js | warningNoLoad": {
    "message": "T̂h́ê ṕâǵê ḿâý n̂ót̂ b́ê ĺôád̂ín̂ǵ ôf́f̂ĺîńê b́êćâúŝé ŷóûŕ t̂éŝt́ ÛŔL̂ ({requested}) ẃâś r̂éd̂ír̂éĉt́êd́ t̂ó \"{final}\". T̂ŕŷ t́êśt̂ín̂ǵ t̂h́ê śêćôńd̂ ÚR̂Ĺ d̂ír̂éĉt́l̂ý."
  },
  "lighthouse-core/config/default-config.js | a11yAriaGroupDescription": {
    "message": "T̂h́êśê ár̂é ôṕp̂ór̂t́ûńît́îéŝ t́ô ím̂ṕr̂óv̂é t̂h́ê úŝáĝé ôf́ ÂŔÎÁ îń ŷóûŕ âṕp̂ĺîćât́îón̂ ẃĥíĉh́ m̂áŷ én̂h́âńĉé t̂h́ê éx̂ṕêŕîén̂ćê f́ôŕ ûśêŕŝ óf̂ áŝśîśt̂ív̂é t̂éĉh́n̂ól̂óĝý, l̂ík̂é â śĉŕêén̂ ŕêád̂ér̂."
  },
  "lighthouse-core/config/default-config.js | a11yAriaGroupTitle": {
    "message": "ÂŔÎÁ"
  },
  "lighthouse-core/config/default-config.js | a11yAudioVideoGroupDescription": {
    "message": "T̂h́êśê ár̂é ôṕp̂ór̂t́ûńît́îéŝ t́ô ṕr̂óv̂íd̂é âĺt̂ér̂ńât́îv́ê ćôńt̂én̂t́ f̂ór̂ áûd́îó âńd̂ v́îd́êó. T̂h́îś m̂áŷ ím̂ṕr̂óv̂é t̂h́ê éx̂ṕêŕîén̂ćê f́ôŕ ûśêŕŝ ẃît́ĥ h́êár̂ín̂ǵ ôŕ v̂íŝíôń îḿp̂áîŕm̂én̂t́ŝ."
  },
  "lighthouse-core/config/default-config.js | a11yAudioVideoGroupTitle": {
    "message": "Âúd̂íô án̂d́ v̂íd̂éô"
  },
  "lighthouse-core/config/default-config.js | a11yBestPracticesGroupDescription": {
    "message": "T̂h́êśê ít̂ém̂ś ĥíĝh́l̂íĝh́t̂ ćôḿm̂ón̂ áĉćêśŝíb̂íl̂ít̂ý b̂éŝt́ p̂ŕâćt̂íĉéŝ."
  },
  "lighthouse-core/config/default-config.js | a11yBestPracticesGroupTitle": {
    "message": "B̂éŝt́ p̂ŕâćt̂íĉéŝ"
  },
  "lighthouse-core/config/default-config.js | a11yCategoryDescription": {
    "message": "T̂h́êśê ćĥéĉḱŝ h́îǵĥĺîǵĥt́ ôṕp̂ór̂t́ûńît́îéŝ t́ô [ím̂ṕr̂óv̂é t̂h́ê áĉćêśŝíb̂íl̂ít̂ý ôf́ ŷóûŕ ŵéb̂ áp̂ṕ](https://developers.google.com/web/fundamentals/accessibility). Ôńl̂ý â śûb́ŝét̂ óf̂ áĉćêśŝíb̂íl̂ít̂ý îśŝúêś ĉán̂ b́ê áût́ôḿât́îćâĺl̂ý d̂ét̂éĉt́êd́ ŝó m̂án̂úâĺ t̂éŝt́îńĝ íŝ ál̂śô én̂ćôúr̂áĝéd̂."
  },
  "lighthouse-core/config/default-config.js | a11yCategoryManualDescription": {
    "message": "T̂h́êśê ít̂ém̂ś âd́d̂ŕêśŝ ár̂éâś ŵh́îćĥ án̂ áût́ôḿât́êd́ t̂éŝt́îńĝ t́ôól̂ ćâńn̂ót̂ ćôv́êŕ. L̂éâŕn̂ ḿôŕê ín̂ óûŕ ĝúîd́ê ón̂ [ćôńd̂úĉt́îńĝ án̂ áĉćêśŝíb̂íl̂ít̂ý r̂év̂íêẃ](https://developers.google.com/web/fundamentals/accessibility/how-to-review)."
  },
  "lighthouse-core/config/default-config.js | a11yCategoryTitle": {
    "message": "Âćĉéŝśîb́îĺît́ŷ"
  },
  "lighthouse-core/config/default-config.js | a11yColorContrastGroupDescription": {
    "message": "T̂h́êśê ár̂é ôṕp̂ór̂t́ûńît́îéŝ t́ô ím̂ṕr̂óv̂é t̂h́ê ĺêǵîb́îĺît́ŷ óf̂ ýôúr̂ ćôńt̂én̂t́."
  },
  "lighthouse-core/config/default-config.js | a11yColorContrastGroupTitle": {
    "message": "Ĉón̂t́r̂áŝt́"
  },
  "lighthouse-core/config/default-config.js | a11yLanguageGroupDescription": {
    "message": "T̂h́êśê ár̂é ôṕp̂ór̂t́ûńît́îéŝ t́ô ím̂ṕr̂óv̂é t̂h́ê ín̂t́êŕp̂ŕêt́ât́îón̂ óf̂ ýôúr̂ ćôńt̂én̂t́ b̂ý ûśêŕŝ ín̂ d́îf́f̂ér̂én̂t́ l̂óĉál̂éŝ."
  },
  "lighthouse-core/config/default-config.js | a11yLanguageGroupTitle": {
    "message": "Îńt̂ér̂ńât́îón̂ál̂íẑát̂íôń âńd̂ ĺôćâĺîźât́îón̂"
  },
  "lighthouse-core/config/default-config.js | a11yNamesLabelsGroupDescription": {
    "message": "T̂h́êśê ár̂é ôṕp̂ór̂t́ûńît́îéŝ t́ô ím̂ṕr̂óv̂é t̂h́ê śêḿâńt̂íĉś ôf́ t̂h́ê ćôńt̂ŕôĺŝ ín̂ ýôúr̂ áp̂ṕl̂íĉát̂íôń. T̂h́îś m̂áŷ én̂h́âńĉé t̂h́ê éx̂ṕêŕîén̂ćê f́ôŕ ûśêŕŝ óf̂ áŝśîśt̂ív̂é t̂éĉh́n̂ól̂óĝý, l̂ík̂é â śĉŕêén̂ ŕêád̂ér̂."
  },
  "lighthouse-core/config/default-config.js | a11yNamesLabelsGroupTitle": {
    "message": "N̂ám̂éŝ án̂d́ l̂áb̂él̂ś"
  },
  "lighthouse-core/config/default-config.js | a11yNavigationGroupDescription": {
    "message": "T̂h́êśê ár̂é ôṕp̂ór̂t́ûńît́îéŝ t́ô ím̂ṕr̂óv̂é k̂éŷb́ôár̂d́ n̂áv̂íĝát̂íôń îń ŷóûŕ âṕp̂ĺîćât́îón̂."
  },
  "lighthouse-core/config/default-config.js | a11yNavigationGroupTitle": {
    "message": "N̂áv̂íĝát̂íôń"
  },
  "lighthouse-core/config/default-config.js | a11yTablesListsVideoGroupDescription": {
    "message": "T̂h́êśê ár̂é ôṕp̂ór̂t́ûńît́îéŝ t́ô ím̂ṕr̂óv̂é t̂h́ê éx̂ṕêŕîén̂ćê óf̂ ŕêád̂ín̂ǵ t̂áb̂úl̂ár̂ ór̂ ĺîśt̂ d́ât́â úŝín̂ǵ âśŝíŝt́îv́ê t́êćĥńôĺôǵŷ, ĺîḱê á ŝćr̂éêń r̂éâd́êŕ."
  },
  "lighthouse-core/config/default-config.js | a11yTablesListsVideoGroupTitle": {
    "message": "T̂áb̂ĺêś âńd̂ ĺîśt̂ś"
  },
  "lighthouse-core/config/default-config.js | bestPracticesBrowserCompatGroupTitle": {
    "message": "B̂ŕôẃŝér̂ Ćôḿp̂át̂íb̂íl̂ít̂ý"
  },
  "lighthouse-core/config/default-config.js | bestPracticesCategoryTitle": {
    "message": "B̂éŝt́ P̂ŕâćt̂íĉéŝ"
  },
  "lighthouse-core/config/default-config.js | bestPracticesGeneralGroupTitle": {
    "message": "Ĝén̂ér̂ál̂"
  },
  "lighthouse-core/config/default-config.js | bestPracticesTrustSafetyGroupTitle": {
    "message": "T̂ŕûśt̂ án̂d́ Ŝáf̂ét̂ý"
  },
  "lighthouse-core/config/default-config.js | bestPracticesUXGroupTitle": {
    "message": "Ûśêŕ Êx́p̂ér̂íêńĉé"
  },
  "lighthouse-core/config/default-config.js | budgetsGroupDescription": {
    "message": "P̂ér̂f́ôŕm̂án̂ćê b́ûd́ĝét̂ś ŝét̂ śt̂án̂d́âŕd̂ś f̂ór̂ t́ĥé p̂ér̂f́ôŕm̂án̂ćê óf̂ ýôúr̂ śît́ê."
  },
  "lighthouse-core/config/default-config.js | budgetsGroupTitle": {
    "message": "B̂úd̂ǵêt́ŝ"
  },
  "lighthouse-core/config/default-config.js | diagnosticsGroupDescription": {
    "message": "M̂ór̂é îńf̂ór̂ḿât́îón̂ áb̂óût́ t̂h́ê ṕêŕf̂ór̂ḿâńĉé ôf́ ŷóûŕ âṕp̂ĺîćât́îón̂. T́ĥéŝé n̂úm̂b́êŕŝ d́ôń't̂ [d́îŕêćt̂ĺŷ áf̂f́êćt̂](https://web.dev/performance-scoring/) t́ĥé P̂ér̂f́ôŕm̂án̂ćê śĉór̂é."
  },
  "lighthouse-core/config/default-config.js | diagnosticsGroupTitle": {
    "message": "D̂íâǵn̂óŝt́îćŝ"
  },
  "lighthouse-core/config/default-config.js | firstPaintImprovementsGroupDescription": {
    "message": "T̂h́ê ḿôśt̂ ćr̂ít̂íĉál̂ áŝṕêćt̂ óf̂ ṕêŕf̂ór̂ḿâńĉé îś ĥóŵ q́ûíĉḱl̂ý p̂íx̂él̂ś âŕê ŕêńd̂ér̂éd̂ ón̂śĉŕêén̂. Ḱêý m̂ét̂ŕîćŝ: F́îŕŝt́ Ĉón̂t́êńt̂f́ûĺ P̂áîńt̂, F́îŕŝt́ M̂éâńîńĝf́ûĺ P̂áîńt̂"
  },
  "lighthouse-core/config/default-config.js | firstPaintImprovementsGroupTitle": {
    "message": "F̂ír̂śt̂ Ṕâín̂t́ Îḿp̂ŕôv́êḿêńt̂ś"
  },
  "lighthouse-core/config/default-config.js | loadOpportunitiesGroupDescription": {
    "message": "T̂h́êśê śûǵĝéŝt́îón̂ś ĉán̂ h́êĺp̂ ýôúr̂ ṕâǵê ĺôád̂ f́âśt̂ér̂. T́ĥéŷ d́ôń't̂ [d́îŕêćt̂ĺŷ áf̂f́êćt̂](https://web.dev/performance-scoring/) t́ĥé P̂ér̂f́ôŕm̂án̂ćê śĉór̂é."
  },
  "lighthouse-core/config/default-config.js | loadOpportunitiesGroupTitle": {
    "message": "Ôṕp̂ór̂t́ûńît́îéŝ"
  },
  "lighthouse-core/config/default-config.js | metricGroupTitle": {
    "message": "M̂ét̂ŕîćŝ"
  },
  "lighthouse-core/config/default-config.js | overallImprovementsGroupDescription": {
    "message": "Êńĥán̂ćê t́ĥé ôv́êŕâĺl̂ ĺôád̂ín̂ǵ êx́p̂ér̂íêńĉé, ŝó t̂h́ê ṕâǵê íŝ ŕêśp̂ón̂śîv́ê án̂d́ r̂éâd́ŷ t́ô úŝé âś ŝóôń âś p̂óŝśîb́l̂é. K̂éŷ ḿêt́r̂íĉś: T̂ím̂é t̂ó Îńt̂ér̂áĉt́îv́ê, Śp̂éêd́ Îńd̂éx̂"
  },
  "lighthouse-core/config/default-config.js | overallImprovementsGroupTitle": {
    "message": "Ôv́êŕâĺl̂ Ím̂ṕr̂óv̂ém̂én̂t́ŝ"
  },
  "lighthouse-core/config/default-config.js | performanceCategoryTitle": {
    "message": "P̂ér̂f́ôŕm̂án̂ćê"
  },
  "lighthouse-core/config/default-config.js | pwaCategoryDescription": {
    "message": "T̂h́êśê ćĥéĉḱŝ v́âĺîd́ât́ê t́ĥé âśp̂éĉt́ŝ óf̂ á P̂ŕôǵr̂éŝśîv́ê Ẃêb́ Âṕp̂. [Ĺêár̂ń m̂ór̂é](https://developers.google.com/web/progressive-web-apps/checklist)."
  },
  "lighthouse-core/config/default-config.js | pwaCategoryManualDescription": {
    "message": "T̂h́êśê ćĥéĉḱŝ ár̂é r̂éq̂úîŕêd́ b̂ý t̂h́ê b́âśêĺîńê [ṔŴÁ Ĉh́êćk̂ĺîśt̂](https://developers.google.com/web/progressive-web-apps/checklist) b́ût́ âŕê ńôt́ âút̂óm̂át̂íĉál̂ĺŷ ćĥéĉḱêd́ b̂ý L̂íĝh́t̂h́ôúŝé. T̂h́êý d̂ó n̂ót̂ áf̂f́êćt̂ ýôúr̂ śĉór̂é b̂út̂ ít̂'ś îḿp̂ór̂t́âńt̂ t́ĥát̂ ýôú v̂ér̂íf̂ý t̂h́êḿ m̂án̂úâĺl̂ý."
  },
  "lighthouse-core/config/default-config.js | pwaCategoryTitle": {
    "message": "P̂ŕôǵr̂éŝśîv́ê Ẃêb́ Âṕp̂"
  },
  "lighthouse-core/config/default-config.js | pwaFastReliableGroupTitle": {
    "message": "F̂áŝt́ âńd̂ ŕêĺîáb̂ĺê"
  },
  "lighthouse-core/config/default-config.js | pwaInstallableGroupTitle": {
    "message": "Îńŝt́âĺl̂áb̂ĺê"
  },
  "lighthouse-core/config/default-config.js | pwaOptimizedGroupTitle": {
    "message": "P̂ẂÂ Óp̂t́îḿîźêd́"
  },
  "lighthouse-core/config/default-config.js | seoCategoryDescription": {
    "message": "T̂h́êśê ćĥéĉḱŝ én̂śûŕê t́ĥát̂ ýôúr̂ ṕâǵê íŝ óp̂t́îḿîźêd́ f̂ór̂ śêár̂ćĥ én̂ǵîńê ŕêśûĺt̂ś r̂án̂ḱîńĝ. T́ĥér̂é âŕê ád̂d́ît́îón̂ál̂ f́âćt̂ór̂ś L̂íĝh́t̂h́ôúŝé d̂óêś n̂ót̂ ćĥéĉḱ t̂h́ât́ m̂áŷ áf̂f́êćt̂ ýôúr̂ śêár̂ćĥ ŕâńk̂ín̂ǵ. [L̂éâŕn̂ ḿôŕê](https://support.google.com/webmasters/answer/35769)."
  },
  "lighthouse-core/config/default-config.js | seoCategoryManualDescription": {
    "message": "R̂ún̂ t́ĥéŝé âd́d̂ít̂íôńâĺ v̂ál̂íd̂át̂ór̂ś ôń ŷóûŕ ŝít̂é t̂ó ĉh́êćk̂ ád̂d́ît́îón̂ál̂ ŚÊÓ b̂éŝt́ p̂ŕâćt̂íĉéŝ."
  },
  "lighthouse-core/config/default-config.js | seoCategoryTitle": {
    "message": "ŜÉÔ"
  },
  "lighthouse-core/config/default-config.js | seoContentGroupDescription": {
    "message": "F̂ór̂ḿât́ ŷóûŕ ĤT́M̂Ĺ îń â ẃâý t̂h́ât́ êńâb́l̂éŝ ćr̂áŵĺêŕŝ t́ô b́êt́t̂ér̂ ún̂d́êŕŝt́âńd̂ ýôúr̂ áp̂ṕ’ŝ ćôńt̂én̂t́."
  },
  "lighthouse-core/config/default-config.js | seoContentGroupTitle": {
    "message": "Ĉón̂t́êńt̂ B́êśt̂ Ṕr̂áĉt́îćêś"
  },
  "lighthouse-core/config/default-config.js | seoCrawlingGroupDescription": {
    "message": "T̂ó âṕp̂éâŕ îń ŝéâŕĉh́ r̂éŝúl̂t́ŝ, ćr̂áŵĺêŕŝ ńêéd̂ áĉćêśŝ t́ô ýôúr̂ áp̂ṕ."
  },
  "lighthouse-core/config/default-config.js | seoCrawlingGroupTitle": {
    "message": "Ĉŕâẃl̂ín̂ǵ âńd̂ Ín̂d́êx́îńĝ"
  },
  "lighthouse-core/config/default-config.js | seoMobileGroupDescription": {
    "message": "M̂ák̂é ŝúr̂é ŷóûŕ p̂áĝéŝ ár̂é m̂ób̂íl̂é f̂ŕîén̂d́l̂ý ŝó ûśêŕŝ d́ôń’t̂ h́âv́ê t́ô ṕîńĉh́ ôŕ ẑóôḿ îń ôŕd̂ér̂ t́ô ŕêád̂ t́ĥé ĉón̂t́êńt̂ ṕâǵêś. [L̂éâŕn̂ ḿôŕê](https://developers.google.com/search/mobile-sites/)."
  },
  "lighthouse-core/config/default-config.js | seoMobileGroupTitle": {
    "message": "M̂ób̂íl̂é F̂ŕîén̂d́l̂ý"
  },
  "lighthouse-core/gather/gather-runner.js | warningRedirected": {
    "message": "T̂h́ê ṕâǵê ḿâý n̂ót̂ b́ê ĺôád̂ín̂ǵ âś êx́p̂éĉt́êd́ b̂éĉáûśê ýôúr̂ t́êśt̂ ÚR̂Ĺ ({requested}) ŵáŝ ŕêd́îŕêćt̂éd̂ t́ô {final}. T́r̂ý t̂éŝt́îńĝ t́ĥé ŝéĉón̂d́ ÛŔL̂ d́îŕêćt̂ĺŷ."
  },
  "lighthouse-core/gather/gather-runner.js | warningTimeout": {
    "message": "T̂h́ê ṕâǵê ĺôád̂éd̂ t́ôó ŝĺôẃl̂ý t̂ó f̂ín̂íŝh́ ŵít̂h́îń t̂h́ê t́îḿê ĺîḿît́. R̂éŝúl̂t́ŝ ḿâý b̂é îńĉóm̂ṕl̂ét̂é."
  },
  "lighthouse-core/lib/i18n/i18n.js | columnCacheTTL": {
    "message": "Ĉáĉh́ê T́T̂Ĺ"
  },
  "lighthouse-core/lib/i18n/i18n.js | columnDuration": {
    "message": "D̂úr̂át̂íôń"
  },
  "lighthouse-core/lib/i18n/i18n.js | columnElement": {
    "message": "Êĺêḿêńt̂"
  },
<<<<<<< HEAD
  "lighthouse-core/lib/i18n/i18n.js | columnFailureReasons": {
    "message": "F̂áîĺûŕê Ŕêáŝón̂ś"
=======
  "lighthouse-core/lib/i18n/i18n.js | columnFailingElem": {
    "message": "F̂áîĺîńĝ Él̂ém̂én̂t́ŝ"
>>>>>>> d87306c1
  },
  "lighthouse-core/lib/i18n/i18n.js | columnLocation": {
    "message": "L̂óĉát̂íôń"
  },
  "lighthouse-core/lib/i18n/i18n.js | columnName": {
    "message": "N̂ám̂é"
  },
  "lighthouse-core/lib/i18n/i18n.js | columnOverBudget": {
    "message": "Ôv́êŕ B̂úd̂ǵêt́"
  },
  "lighthouse-core/lib/i18n/i18n.js | columnRequests": {
    "message": "R̂éq̂úêśt̂ś"
  },
  "lighthouse-core/lib/i18n/i18n.js | columnResourceSize": {
    "message": "R̂éŝóûŕĉé Ŝíẑé"
  },
  "lighthouse-core/lib/i18n/i18n.js | columnResourceType": {
    "message": "R̂éŝóûŕĉé T̂ýp̂é"
  },
  "lighthouse-core/lib/i18n/i18n.js | columnSize": {
    "message": "Ŝíẑé"
  },
  "lighthouse-core/lib/i18n/i18n.js | columnSource": {
    "message": "Ŝóûŕĉé"
  },
  "lighthouse-core/lib/i18n/i18n.js | columnStartTime": {
    "message": "Ŝt́âŕt̂ T́îḿê"
  },
  "lighthouse-core/lib/i18n/i18n.js | columnTimeSpent": {
    "message": "T̂ím̂é Ŝṕêńt̂"
  },
  "lighthouse-core/lib/i18n/i18n.js | columnTransferSize": {
    "message": "T̂ŕâńŝf́êŕ Ŝíẑé"
  },
  "lighthouse-core/lib/i18n/i18n.js | columnURL": {
    "message": "ÛŔL̂"
  },
  "lighthouse-core/lib/i18n/i18n.js | columnWastedBytes": {
    "message": "P̂ót̂én̂t́îál̂ Śâv́îńĝś"
  },
  "lighthouse-core/lib/i18n/i18n.js | columnWastedMs": {
    "message": "P̂ót̂én̂t́îál̂ Śâv́îńĝś"
  },
  "lighthouse-core/lib/i18n/i18n.js | cumulativeLayoutShiftMetric": {
    "message": "Ĉúm̂úl̂át̂ív̂é L̂áŷóût́ Ŝh́îf́t̂"
  },
  "lighthouse-core/lib/i18n/i18n.js | displayValueByteSavings": {
    "message": "P̂ót̂én̂t́îál̂ śâv́îńĝś ôf́ {wastedBytes, number, bytes} K̂íB̂"
  },
  "lighthouse-core/lib/i18n/i18n.js | displayValueMsSavings": {
    "message": "P̂ót̂én̂t́îál̂ śâv́îńĝś ôf́ {wastedMs, number, milliseconds} m̂ś"
  },
  "lighthouse-core/lib/i18n/i18n.js | documentResourceType": {
    "message": "D̂óĉúm̂én̂t́"
  },
  "lighthouse-core/lib/i18n/i18n.js | estimatedInputLatencyMetric": {
    "message": "Êśt̂ím̂át̂éd̂ Ín̂ṕût́ L̂át̂én̂ćŷ"
  },
  "lighthouse-core/lib/i18n/i18n.js | firstContentfulPaintMetric": {
    "message": "F̂ír̂śt̂ Ćôńt̂én̂t́f̂úl̂ Ṕâín̂t́"
  },
  "lighthouse-core/lib/i18n/i18n.js | firstCPUIdleMetric": {
    "message": "F̂ír̂śt̂ ĆP̂Ú Îd́l̂é"
  },
  "lighthouse-core/lib/i18n/i18n.js | firstMeaningfulPaintMetric": {
    "message": "F̂ír̂śt̂ Ḿêán̂ín̂ǵf̂úl̂ Ṕâín̂t́"
  },
  "lighthouse-core/lib/i18n/i18n.js | fontResourceType": {
    "message": "F̂ón̂t́"
  },
  "lighthouse-core/lib/i18n/i18n.js | imageResourceType": {
    "message": "Îḿâǵê"
  },
  "lighthouse-core/lib/i18n/i18n.js | interactiveMetric": {
    "message": "T̂ím̂é t̂ó Îńt̂ér̂áĉt́îv́ê"
  },
  "lighthouse-core/lib/i18n/i18n.js | largestContentfulPaintMetric": {
    "message": "L̂ár̂ǵêśt̂ Ćôńt̂én̂t́f̂úl̂ Ṕâín̂t́"
  },
  "lighthouse-core/lib/i18n/i18n.js | maxPotentialFIDMetric": {
    "message": "M̂áx̂ Ṕôt́êńt̂íâĺ F̂ír̂śt̂ Ín̂ṕût́ D̂él̂áŷ"
  },
  "lighthouse-core/lib/i18n/i18n.js | mediaResourceType": {
    "message": "M̂éd̂íâ"
  },
  "lighthouse-core/lib/i18n/i18n.js | ms": {
    "message": "{timeInMs, number, milliseconds} m̂ś"
  },
  "lighthouse-core/lib/i18n/i18n.js | otherResourceType": {
    "message": "Ôt́ĥér̂"
  },
  "lighthouse-core/lib/i18n/i18n.js | scriptResourceType": {
    "message": "Ŝćr̂íp̂t́"
  },
  "lighthouse-core/lib/i18n/i18n.js | seconds": {
    "message": "{timeInMs, number, seconds} ŝ"
  },
  "lighthouse-core/lib/i18n/i18n.js | speedIndexMetric": {
    "message": "Ŝṕêéd̂ Ín̂d́êx́"
  },
  "lighthouse-core/lib/i18n/i18n.js | stylesheetResourceType": {
    "message": "Ŝt́ŷĺêśĥéêt́"
  },
  "lighthouse-core/lib/i18n/i18n.js | thirdPartyResourceType": {
    "message": "T̂h́îŕd̂-ṕâŕt̂ý"
  },
  "lighthouse-core/lib/i18n/i18n.js | totalBlockingTimeMetric": {
    "message": "T̂ót̂ál̂ B́l̂óĉḱîńĝ T́îḿê"
  },
  "lighthouse-core/lib/i18n/i18n.js | totalResourceType": {
    "message": "T̂ót̂ál̂"
  },
  "lighthouse-core/lib/lh-error.js | badTraceRecording": {
    "message": "Ŝóm̂ét̂h́îńĝ ẃêńt̂ ẃr̂ón̂ǵ ŵít̂h́ r̂éĉór̂d́îńĝ t́ĥé t̂ŕâćê óv̂ér̂ ýôúr̂ ṕâǵê ĺôád̂. Ṕl̂éâśê ŕûń L̂íĝh́t̂h́ôúŝé âǵâín̂. ({errorCode})"
  },
  "lighthouse-core/lib/lh-error.js | criTimeout": {
    "message": "T̂ím̂éôút̂ ẃâít̂ín̂ǵ f̂ór̂ ín̂ít̂íâĺ D̂éb̂úĝǵêŕ P̂ŕôt́ôćôĺ ĉón̂ńêćt̂íôń."
  },
  "lighthouse-core/lib/lh-error.js | didntCollectScreenshots": {
    "message": "Ĉh́r̂óm̂é d̂íd̂ń't̂ ćôĺl̂éĉt́ âńŷ śĉŕêén̂śĥót̂ś d̂úr̂ín̂ǵ t̂h́ê ṕâǵê ĺôád̂. Ṕl̂éâśê ḿâḱê śûŕê t́ĥér̂é îś ĉón̂t́êńt̂ v́îśîb́l̂é ôń t̂h́ê ṕâǵê, án̂d́ t̂h́êń t̂ŕŷ ŕê-ŕûńn̂ín̂ǵ L̂íĝh́t̂h́ôúŝé. ({errorCode})"
  },
  "lighthouse-core/lib/lh-error.js | dnsFailure": {
    "message": "D̂ŃŜ śêŕv̂ér̂ś ĉóûĺd̂ ńôt́ r̂éŝól̂v́ê t́ĥé p̂ŕôv́îd́êd́ d̂óm̂áîń."
  },
  "lighthouse-core/lib/lh-error.js | erroredRequiredArtifact": {
    "message": "R̂éq̂úîŕêd́ {artifactName} ĝát̂h́êŕêŕ êńĉóûńt̂ér̂éd̂ án̂ ér̂ŕôŕ: {errorMessage}"
  },
  "lighthouse-core/lib/lh-error.js | internalChromeError": {
    "message": "Âń îńt̂ér̂ńâĺ Ĉh́r̂óm̂é êŕr̂ór̂ óĉćûŕr̂éd̂. Ṕl̂éâśê ŕêśt̂ár̂t́ Ĉh́r̂óm̂é âńd̂ t́r̂ý r̂é-r̂ún̂ńîńĝ Ĺîǵĥt́ĥóûśê."
  },
  "lighthouse-core/lib/lh-error.js | missingRequiredArtifact": {
    "message": "R̂éq̂úîŕêd́ {artifactName} ĝát̂h́êŕêŕ d̂íd̂ ńôt́ r̂ún̂."
  },
  "lighthouse-core/lib/lh-error.js | notHtml": {
    "message": "T̂h́ê ṕâǵê ṕr̂óv̂íd̂éd̂ íŝ ńôt́ ĤT́M̂Ĺ (ŝér̂v́êd́ âś M̂ÍM̂É t̂ýp̂é {mimeType})."
  },
  "lighthouse-core/lib/lh-error.js | oldChromeDoesNotSupportFeature": {
    "message": "T̂h́îś v̂ér̂śîón̂ óf̂ Ćĥŕôḿê íŝ t́ôó ôĺd̂ t́ô śûṕp̂ór̂t́ '{featureName}'. Ûśê á n̂éŵér̂ v́êŕŝíôń t̂ó ŝéê f́ûĺl̂ ŕêśûĺt̂ś."
  },
  "lighthouse-core/lib/lh-error.js | pageLoadFailed": {
    "message": "L̂íĝh́t̂h́ôúŝé ŵáŝ ún̂áb̂ĺê t́ô ŕêĺîáb̂ĺŷ ĺôád̂ t́ĥé p̂áĝé ŷóû ŕêq́ûéŝt́êd́. M̂ák̂é ŝúr̂é ŷóû ár̂é t̂éŝt́îńĝ t́ĥé ĉór̂ŕêćt̂ ÚR̂Ĺ âńd̂ t́ĥát̂ t́ĥé ŝér̂v́êŕ îś p̂ŕôṕêŕl̂ý r̂éŝṕôńd̂ín̂ǵ t̂ó âĺl̂ ŕêq́ûéŝt́ŝ."
  },
  "lighthouse-core/lib/lh-error.js | pageLoadFailedHung": {
    "message": "L̂íĝh́t̂h́ôúŝé ŵáŝ ún̂áb̂ĺê t́ô ŕêĺîáb̂ĺŷ ĺôád̂ t́ĥé ÛŔL̂ ýôú r̂éq̂úêśt̂éd̂ b́êćâúŝé t̂h́ê ṕâǵê śt̂óp̂ṕêd́ r̂éŝṕôńd̂ín̂ǵ."
  },
  "lighthouse-core/lib/lh-error.js | pageLoadFailedInsecure": {
    "message": "T̂h́ê ÚR̂Ĺ ŷóû h́âv́ê ṕr̂óv̂íd̂éd̂ d́ôéŝ ńôt́ ĥáv̂é â v́âĺîd́ ŝéĉúr̂ít̂ý ĉér̂t́îf́îćât́ê. {securityMessages}"
  },
  "lighthouse-core/lib/lh-error.js | pageLoadFailedInterstitial": {
    "message": "Ĉh́r̂óm̂é p̂ŕêv́êńt̂éd̂ ṕâǵê ĺôád̂ ẃît́ĥ án̂ ín̂t́êŕŝt́ît́îál̂. Ḿâḱê śûŕê ýôú âŕê t́êśt̂ín̂ǵ t̂h́ê ćôŕr̂éĉt́ ÛŔL̂ án̂d́ t̂h́ât́ t̂h́ê śêŕv̂ér̂ íŝ ṕr̂óp̂ér̂ĺŷ ŕêśp̂ón̂d́îńĝ t́ô ál̂ĺ r̂éq̂úêśt̂ś."
  },
  "lighthouse-core/lib/lh-error.js | pageLoadFailedWithDetails": {
    "message": "L̂íĝh́t̂h́ôúŝé ŵáŝ ún̂áb̂ĺê t́ô ŕêĺîáb̂ĺŷ ĺôád̂ t́ĥé p̂áĝé ŷóû ŕêq́ûéŝt́êd́. M̂ák̂é ŝúr̂é ŷóû ár̂é t̂éŝt́îńĝ t́ĥé ĉór̂ŕêćt̂ ÚR̂Ĺ âńd̂ t́ĥát̂ t́ĥé ŝér̂v́êŕ îś p̂ŕôṕêŕl̂ý r̂éŝṕôńd̂ín̂ǵ t̂ó âĺl̂ ŕêq́ûéŝt́ŝ. (D́êt́âíl̂ś: {errorDetails})"
  },
  "lighthouse-core/lib/lh-error.js | pageLoadFailedWithStatusCode": {
    "message": "L̂íĝh́t̂h́ôúŝé ŵáŝ ún̂áb̂ĺê t́ô ŕêĺîáb̂ĺŷ ĺôád̂ t́ĥé p̂áĝé ŷóû ŕêq́ûéŝt́êd́. M̂ák̂é ŝúr̂é ŷóû ár̂é t̂éŝt́îńĝ t́ĥé ĉór̂ŕêćt̂ ÚR̂Ĺ âńd̂ t́ĥát̂ t́ĥé ŝér̂v́êŕ îś p̂ŕôṕêŕl̂ý r̂éŝṕôńd̂ín̂ǵ t̂ó âĺl̂ ŕêq́ûéŝt́ŝ. (Śt̂át̂úŝ ćôd́ê: {statusCode})"
  },
  "lighthouse-core/lib/lh-error.js | pageLoadTookTooLong": {
    "message": "Ŷóûŕ p̂áĝé t̂óôḱ t̂óô ĺôńĝ t́ô ĺôád̂. Ṕl̂éâśê f́ôĺl̂óŵ t́ĥé ôṕp̂ór̂t́ûńît́îéŝ ín̂ t́ĥé r̂ép̂ór̂t́ t̂ó r̂éd̂úĉé ŷóûŕ p̂áĝé l̂óâd́ t̂ím̂é, âńd̂ t́ĥén̂ t́r̂ý r̂é-r̂ún̂ńîńĝ Ĺîǵĥt́ĥóûśê. ({errorCode})"
  },
  "lighthouse-core/lib/lh-error.js | protocolTimeout": {
    "message": "Ŵáît́îńĝ f́ôŕ D̂év̂T́ôól̂ś p̂ŕôt́ôćôĺ r̂éŝṕôńŝé ĥáŝ éx̂ćêéd̂éd̂ t́ĥé âĺl̂ót̂t́êd́ t̂ím̂é. (M̂ét̂h́ôd́: {protocolMethod})"
  },
  "lighthouse-core/lib/lh-error.js | requestContentTimeout": {
    "message": "F̂ét̂ćĥín̂ǵ r̂éŝóûŕĉé ĉón̂t́êńt̂ h́âś êx́ĉéêd́êd́ t̂h́ê ál̂ĺôt́t̂éd̂ t́îḿê"
  },
  "lighthouse-core/lib/lh-error.js | urlInvalid": {
    "message": "T̂h́ê ÚR̂Ĺ ŷóû h́âv́ê ṕr̂óv̂íd̂éd̂ áp̂ṕêár̂ś t̂ó b̂é îńv̂ál̂íd̂."
  },
  "lighthouse-core/report/html/renderer/util.js | auditGroupExpandTooltip": {
    "message": "Ŝh́ôẃ âúd̂ít̂ś"
  },
  "lighthouse-core/report/html/renderer/util.js | calculatorLink": {
    "message": "Ŝéê ćâĺĉúl̂át̂ór̂."
  },
  "lighthouse-core/report/html/renderer/util.js | crcInitialNavigation": {
    "message": "Îńît́îál̂ Ńâv́îǵât́îón̂"
  },
  "lighthouse-core/report/html/renderer/util.js | crcLongestDurationLabel": {
    "message": "M̂áx̂ím̂úm̂ ćr̂ít̂íĉál̂ ṕât́ĥ ĺât́êńĉý:"
  },
  "lighthouse-core/report/html/renderer/util.js | dropdownCopyJSON": {
    "message": "Ĉóp̂ý ĴŚÔŃ"
  },
  "lighthouse-core/report/html/renderer/util.js | dropdownDarkTheme": {
    "message": "T̂óĝǵl̂é D̂ár̂ḱ T̂h́êḿê"
  },
  "lighthouse-core/report/html/renderer/util.js | dropdownPrintExpanded": {
    "message": "P̂ŕîńt̂ Éx̂ṕâńd̂éd̂"
  },
  "lighthouse-core/report/html/renderer/util.js | dropdownPrintSummary": {
    "message": "P̂ŕîńt̂ Śûḿm̂ár̂ý"
  },
  "lighthouse-core/report/html/renderer/util.js | dropdownSaveGist": {
    "message": "Ŝáv̂é âś Ĝíŝt́"
  },
  "lighthouse-core/report/html/renderer/util.js | dropdownSaveHTML": {
    "message": "Ŝáv̂é âś ĤT́M̂Ĺ"
  },
  "lighthouse-core/report/html/renderer/util.js | dropdownSaveJSON": {
    "message": "Ŝáv̂é âś ĴŚÔŃ"
  },
  "lighthouse-core/report/html/renderer/util.js | dropdownViewer": {
    "message": "Ôṕêń îń V̂íêẃêŕ"
  },
  "lighthouse-core/report/html/renderer/util.js | errorLabel": {
    "message": "Êŕr̂ór̂!"
  },
  "lighthouse-core/report/html/renderer/util.js | errorMissingAuditInfo": {
    "message": "R̂ép̂ór̂t́ êŕr̂ór̂: ńô áûd́ît́ îńf̂ór̂ḿât́îón̂"
  },
  "lighthouse-core/report/html/renderer/util.js | footerIssue": {
    "message": "F̂íl̂é âń îśŝúê"
  },
  "lighthouse-core/report/html/renderer/util.js | labDataTitle": {
    "message": "L̂áb̂ D́ât́â"
  },
  "lighthouse-core/report/html/renderer/util.js | lsPerformanceCategoryDescription": {
    "message": "[L̂íĝh́t̂h́ôúŝé](https://developers.google.com/web/tools/lighthouse/) âńâĺŷśîś ôf́ t̂h́ê ćûŕr̂én̂t́ p̂áĝé ôń âń êḿûĺât́êd́ m̂ób̂íl̂é n̂ét̂ẃôŕk̂. V́âĺûéŝ ár̂é êśt̂ím̂át̂éd̂ án̂d́ m̂áŷ v́âŕŷ."
  },
  "lighthouse-core/report/html/renderer/util.js | manualAuditsGroupTitle": {
    "message": "Âd́d̂ít̂íôńâĺ ît́êḿŝ t́ô ḿâńûál̂ĺŷ ćĥéĉḱ"
  },
  "lighthouse-core/report/html/renderer/util.js | notApplicableAuditsGroupTitle": {
    "message": "N̂ót̂ áp̂ṕl̂íĉáb̂ĺê"
  },
  "lighthouse-core/report/html/renderer/util.js | opportunityResourceColumnLabel": {
    "message": "Ôṕp̂ór̂t́ûńît́ŷ"
  },
  "lighthouse-core/report/html/renderer/util.js | opportunitySavingsColumnLabel": {
    "message": "Êśt̂ím̂át̂éd̂ Śâv́îńĝś"
  },
  "lighthouse-core/report/html/renderer/util.js | passedAuditsGroupTitle": {
    "message": "P̂áŝśêd́ âúd̂ít̂ś"
  },
  "lighthouse-core/report/html/renderer/util.js | runtimeDesktopEmulation": {
    "message": "Êḿûĺât́êd́ D̂éŝḱt̂óp̂"
  },
  "lighthouse-core/report/html/renderer/util.js | runtimeMobileEmulation": {
    "message": "Êḿûĺât́êd́ M̂ót̂ó Ĝ4"
  },
  "lighthouse-core/report/html/renderer/util.js | runtimeNoEmulation": {
    "message": "N̂ó êḿûĺât́îón̂"
  },
  "lighthouse-core/report/html/renderer/util.js | runtimeSettingsBenchmark": {
    "message": "ĈṔÛ/Ḿêḿôŕŷ Ṕôẃêŕ"
  },
  "lighthouse-core/report/html/renderer/util.js | runtimeSettingsChannel": {
    "message": "Ĉh́âńn̂él̂"
  },
  "lighthouse-core/report/html/renderer/util.js | runtimeSettingsCPUThrottling": {
    "message": "ĈṔÛ t́ĥŕôt́t̂ĺîńĝ"
  },
  "lighthouse-core/report/html/renderer/util.js | runtimeSettingsDevice": {
    "message": "D̂év̂íĉé"
  },
  "lighthouse-core/report/html/renderer/util.js | runtimeSettingsFetchTime": {
    "message": "F̂ét̂ćĥ T́îḿê"
  },
  "lighthouse-core/report/html/renderer/util.js | runtimeSettingsNetworkThrottling": {
    "message": "N̂ét̂ẃôŕk̂ t́ĥŕôt́t̂ĺîńĝ"
  },
  "lighthouse-core/report/html/renderer/util.js | runtimeSettingsTitle": {
    "message": "R̂ún̂t́îḿê Śêt́t̂ín̂ǵŝ"
  },
  "lighthouse-core/report/html/renderer/util.js | runtimeSettingsUA": {
    "message": "Ûśêŕ âǵêńt̂ (h́ôśt̂)"
  },
  "lighthouse-core/report/html/renderer/util.js | runtimeSettingsUANetwork": {
    "message": "Ûśêŕ âǵêńt̂ (ńêt́ŵór̂ḱ)"
  },
  "lighthouse-core/report/html/renderer/util.js | runtimeSettingsUrl": {
    "message": "ÛŔL̂"
  },
  "lighthouse-core/report/html/renderer/util.js | runtimeUnknown": {
    "message": "Ûńk̂ńôẃn̂"
  },
  "lighthouse-core/report/html/renderer/util.js | snippetCollapseButtonLabel": {
    "message": "Ĉól̂ĺâṕŝé ŝńîṕp̂ét̂"
  },
  "lighthouse-core/report/html/renderer/util.js | snippetExpandButtonLabel": {
    "message": "Êx́p̂án̂d́ ŝńîṕp̂ét̂"
  },
  "lighthouse-core/report/html/renderer/util.js | thirdPartyResourcesLabel": {
    "message": "Ŝh́ôẃ 3r̂d́-p̂ár̂t́ŷ ŕêśôúr̂ćêś"
  },
  "lighthouse-core/report/html/renderer/util.js | throttlingProvided": {
    "message": "P̂ŕôv́îd́êd́ b̂ý êńv̂ír̂ón̂ḿêńt̂"
  },
  "lighthouse-core/report/html/renderer/util.js | toplevelWarningsMessage": {
    "message": "T̂h́êŕê ẃêŕê íŝśûéŝ áf̂f́êćt̂ín̂ǵ t̂h́îś r̂ún̂ óf̂ Ĺîǵĥt́ĥóûśê:"
  },
  "lighthouse-core/report/html/renderer/util.js | varianceDisclaimer": {
    "message": "V̂ál̂úêś âŕê éŝt́îḿât́êd́ âńd̂ ḿâý v̂ár̂ý. T̂h́ê [ṕêŕf̂ór̂ḿâńĉé ŝćôŕê íŝ ćâĺĉúl̂át̂éd̂](https://web.dev/performance-scoring/) d́îŕêćt̂ĺŷ f́r̂óm̂ t́ĥéŝé m̂ét̂ŕîćŝ."
  },
  "lighthouse-core/report/html/renderer/util.js | warningAuditsGroupTitle": {
    "message": "P̂áŝśêd́ âúd̂ít̂ś b̂út̂ ẃît́ĥ ẃâŕn̂ín̂ǵŝ"
  },
  "lighthouse-core/report/html/renderer/util.js | warningHeader": {
    "message": "Ŵár̂ńîńĝś: "
  },
  "stack-packs/packs/amp.js | efficient_animated_content": {
    "message": "F̂ór̂ án̂ím̂át̂éd̂ ćôńt̂én̂t́, ûśê [ám̂ṕ-âńîḿ](https://amp.dev/documentation/components/amp-anim/) t̂ó m̂ín̂ím̂íẑé ĈṔÛ úŝáĝé ŵh́îĺê t́ĥé ĉón̂t́êńt̂ ŕêḿâín̂ś ôf́f̂śĉŕêén̂."
  },
  "stack-packs/packs/amp.js | offscreen_images": {
    "message": "Êńŝúr̂é t̂h́ât́ ŷóû ár̂é ŷóû úŝín̂ǵ v̂ál̂íd̂ `amp-img` t́âǵŝ f́ôŕ ŷóûŕ îḿâǵêś ŵh́îćĥ áût́ôḿât́îćâĺl̂ý l̂áẑý-l̂óâd́ ôút̂śîd́ê t́ĥé f̂ír̂śt̂ v́îéŵṕôŕt̂. [Ĺêár̂ń m̂ór̂é](https://amp.dev/documentation/guides-and-tutorials/develop/media_iframes_3p/?format=websites#images)."
  },
  "stack-packs/packs/amp.js | render_blocking_resources": {
    "message": "Ûśê t́ôól̂ś ŝúĉh́ âś [ÂḾP̂ Óp̂t́îḿîźêŕ](https://github.com/ampproject/amp-toolbox/tree/main/packages/optimizer) t̂ó [ŝér̂v́êŕ-ŝíd̂é r̂én̂d́êŕ ÂḾP̂ ĺâýôút̂ś](https://amp.dev/documentation/guides-and-tutorials/optimize-and-measure/server-side-rendering/)."
  },
  "stack-packs/packs/amp.js | unminified_css": {
    "message": "R̂éf̂ér̂ t́ô t́ĥé [ÂḾP̂ d́ôćûḿêńt̂át̂íôń](https://amp.dev/documentation/guides-and-tutorials/develop/style_and_layout/style_pages/) t̂ó êńŝúr̂é âĺl̂ ýôúr̂ śt̂ýl̂éŝ ár̂é ŝúp̂ṕôŕt̂éd̂."
  },
  "stack-packs/packs/amp.js | uses_responsive_images": {
    "message": "T̂h́ê `amp-img` él̂ém̂én̂t́ ŝúp̂ṕôŕt̂ś t̂h́ê `srcset` át̂t́r̂íb̂út̂é t̂ó ŝṕêćîf́ŷ ẃĥíĉh́ îḿâǵê áŝśêt́ŝ t́ô úŝé b̂áŝéd̂ ón̂ t́ĥé ŝćr̂éêń ŝíẑé.  [L̂éâŕn̂ ḿôŕê](https://amp.dev/documentation/guides-and-tutorials/develop/style_and_layout/art_direction/)."
  },
  "stack-packs/packs/amp.js | uses_webp_images": {
    "message": "Ĉón̂śîd́êŕ d̂íŝṕl̂áŷín̂ǵ âĺl̂ ýôúr̂ `amp-img` ćôḿp̂ón̂én̂t́ŝ ín̂ Ẃêb́P̂ f́ôŕm̂át̂ś ŵh́îĺê śp̂éĉíf̂ýîńĝ án̂ áp̂ṕr̂óp̂ŕîát̂é f̂ál̂ĺb̂áĉḱ f̂ór̂ ót̂h́êŕ b̂ŕôẃŝér̂ś. [L̂éâŕn̂ ḿôŕê](https://amp.dev/documentation/components/amp-img/#example:-specifying-a-fallback-image)."
  },
  "stack-packs/packs/angular.js | dom_size": {
    "message": "Ĉón̂śîd́êŕ v̂ír̂t́ûál̂ śĉŕôĺl̂ín̂ǵ ŵít̂h́ t̂h́ê Ćôḿp̂ón̂én̂t́ D̂év̂ Ḱît́ (ĈD́K̂) íf̂ v́êŕŷ ĺâŕĝé l̂íŝt́ŝ ár̂é b̂éîńĝ ŕêńd̂ér̂éd̂. [Ĺêár̂ń m̂ór̂é](https://web.dev/virtualize-lists-with-angular-cdk/)."
  },
  "stack-packs/packs/angular.js | total_byte_weight": {
    "message": "Âṕp̂ĺŷ [ŕôút̂é-l̂év̂él̂ ćôd́ê-śp̂ĺît́t̂ín̂ǵ](https://web.dev/route-level-code-splitting-in-angular/) t̂ó m̂ín̂ím̂íẑé t̂h́ê śîźê óf̂ ýôúr̂ J́âv́âŚĉŕîṕt̂ b́ûńd̂ĺêś. Âĺŝó, ĉón̂śîd́êŕ p̂ŕêćâćĥín̂ǵ âśŝét̂ś ŵít̂h́ t̂h́ê [Án̂ǵûĺâŕ ŝér̂v́îćê ẃôŕk̂ér̂](https://web.dev/precaching-with-the-angular-service-worker/)."
  },
  "stack-packs/packs/angular.js | unminified_warning": {
    "message": "Îf́ ŷóû ár̂é ûśîńĝ Án̂ǵûĺâŕ ĈĹÎ, én̂śûŕê t́ĥát̂ b́ûíl̂d́ŝ ár̂é ĝén̂ér̂át̂éd̂ ín̂ ṕr̂ód̂úĉt́îón̂ ḿôd́ê. [Ĺêár̂ń m̂ór̂é](https://angular.io/guide/deployment#enable-runtime-production-mode)."
  },
  "stack-packs/packs/angular.js | unused_javascript": {
    "message": "Îf́ ŷóû ár̂é ûśîńĝ Án̂ǵûĺâŕ ĈĹÎ, ín̂ćl̂úd̂é ŝóûŕĉé m̂áp̂ś îńt̂ó ŷóûŕ p̂ŕôd́ûćt̂íôń b̂úîĺd̂ t́ô ín̂śp̂éĉt́ ŷóûŕ b̂ún̂d́l̂éŝ. [Ĺêár̂ń m̂ór̂é](https://angular.io/guide/deployment#inspect-the-bundles)."
  },
  "stack-packs/packs/angular.js | uses_rel_preload": {
    "message": "P̂ŕêĺôád̂ ŕôút̂éŝ áĥéâd́ ôf́ t̂ím̂é t̂ó ŝṕêéd̂ úp̂ ńâv́îǵât́îón̂. [Ĺêár̂ń m̂ór̂é](https://web.dev/route-preloading-in-angular/)."
  },
  "stack-packs/packs/angular.js | uses_responsive_images": {
    "message": "Ĉón̂śîd́êŕ ûśîńĝ t́ĥé `BreakpointObserver` ût́îĺît́ŷ ín̂ t́ĥé Ĉóm̂ṕôńêńt̂ D́êv́ K̂ít̂ (ĆD̂Ḱ) t̂ó m̂án̂áĝé îḿâǵê b́r̂éâḱp̂óîńt̂ś. [L̂éâŕn̂ ḿôŕê](https://material.angular.io/cdk/layout/overview)."
  },
  "stack-packs/packs/magento.js | critical_request_chains": {
    "message": "Îf́ ŷóû ár̂é n̂ót̂ b́ûńd̂ĺîńĝ ýôúr̂ J́âv́âŚĉŕîṕt̂ áŝśêt́ŝ, ćôńŝíd̂ér̂ úŝín̂ǵ [b̂ál̂ér̂](https://github.com/magento/baler)."
  },
  "stack-packs/packs/magento.js | disable_bundling": {
    "message": "D̂íŝáb̂ĺê Ḿâǵêńt̂ó'ŝ b́ûíl̂t́-îń [Ĵáv̂áŜćr̂íp̂t́ b̂ún̂d́l̂ín̂ǵ âńd̂ ḿîńîf́îćât́îón̂](https://devdocs.magento.com/guides/v2.3/frontend-dev-guide/themes/js-bundling.html), án̂d́ ĉón̂śîd́êŕ ûśîńĝ [b́âĺêŕ](https://github.com/magento/baler/) îńŝt́êád̂."
  },
  "stack-packs/packs/magento.js | font_display": {
    "message": "Ŝṕêćîf́ŷ `@font-display` ẃĥén̂ [d́êf́îńîńĝ ćûśt̂óm̂ f́ôńt̂ś](https://devdocs.magento.com/guides/v2.3/frontend-dev-guide/css-topics/using-fonts.html)."
  },
  "stack-packs/packs/magento.js | offscreen_images": {
    "message": "Ĉón̂śîd́êŕ m̂ód̂íf̂ýîńĝ ýôúr̂ ṕr̂ód̂úĉt́ âńd̂ ćât́âĺôǵ t̂ém̂ṕl̂át̂éŝ t́ô ḿâḱê úŝé ôf́ t̂h́ê ẃêb́ p̂ĺât́f̂ór̂ḿ'ŝ [ĺâźŷ ĺôád̂ín̂ǵ](https://web.dev/native-lazy-loading/) f̂éât́ûŕê."
  },
  "stack-packs/packs/magento.js | server_response_time": {
    "message": "Ûśê Ḿâǵêńt̂ó'ŝ [V́âŕn̂íŝh́ îńt̂éĝŕât́îón̂](https://devdocs.magento.com/guides/v2.3/config-guide/varnish/config-varnish.html)."
  },
  "stack-packs/packs/magento.js | unminified_css": {
    "message": "Êńâb́l̂é t̂h́ê \"Ḿîńîf́ŷ ĆŜŚ F̂íl̂éŝ\" óp̂t́îón̂ ín̂ ýôúr̂ śt̂ór̂é'ŝ D́êv́êĺôṕêŕ ŝét̂t́îńĝś. [L̂éâŕn̂ ḿôŕê](https://devdocs.magento.com/guides/v2.3/performance-best-practices/configuration.html?itm_source=devdocs&itm_medium=search_page&itm_campaign=federated_search&itm_term=minify%20css%20files)."
  },
  "stack-packs/packs/magento.js | unminified_javascript": {
    "message": "Ûśê [T́êŕŝér̂](https://www.npmjs.com/package/terser) t́ô ḿîńîf́ŷ ál̂ĺ Ĵáv̂áŜćr̂íp̂t́ âśŝét̂ś ôút̂f́r̂óm̂ f́r̂óm̂ śt̂át̂íĉ ćôńt̂én̂t́ d̂ép̂ĺôým̂én̂t́, âńd̂ d́îśâb́l̂é t̂h́ê b́ûíl̂t́-îń m̂ín̂íf̂íĉát̂íôń f̂éât́ûŕê."
  },
  "stack-packs/packs/magento.js | unused_javascript": {
    "message": "D̂íŝáb̂ĺê Ḿâǵêńt̂ó'ŝ b́ûíl̂t́-îń [Ĵáv̂áŜćr̂íp̂t́ b̂ún̂d́l̂ín̂ǵ](https://devdocs.magento.com/guides/v2.3/frontend-dev-guide/themes/js-bundling.html)."
  },
  "stack-packs/packs/magento.js | uses_optimized_images": {
    "message": "Ĉón̂śîd́êŕ ŝéâŕĉh́îńĝ t́ĥé [M̂áĝén̂t́ô Ḿâŕk̂ét̂ṕl̂áĉé](https://marketplace.magento.com/catalogsearch/result/?q=optimize%20image) f̂ór̂ á v̂ár̂íêt́ŷ óf̂ t́ĥír̂d́ p̂ár̂t́ŷ éx̂t́êńŝíôńŝ t́ô óp̂t́îḿîźê ím̂áĝéŝ."
  },
  "stack-packs/packs/magento.js | uses_rel_preconnect": {
    "message": "P̂ŕêćôńn̂éĉt́ ôŕ d̂ńŝ-ṕr̂éf̂ét̂ćĥ ŕêśôúr̂ćê h́îńt̂ś ĉán̂ b́ê ád̂d́êd́ b̂ý [m̂ód̂íf̂ýîńĝ á t̂h́êḿêś'ŝ ĺâýôút̂](https://devdocs.magento.com/guides/v2.3/frontend-dev-guide/layouts/xml-manage.html)."
  },
  "stack-packs/packs/magento.js | uses_rel_preload": {
    "message": "`<link rel=preload>` t̂áĝś ĉán̂ b́ê ád̂d́êd́ b̂ý [m̂ód̂íf̂ýîńĝ á t̂h́êḿêś'ŝ ĺâýôút̂](https://devdocs.magento.com/guides/v2.3/frontend-dev-guide/layouts/xml-manage.html)."
  },
  "stack-packs/packs/magento.js | uses_webp_images": {
    "message": "Ĉón̂śîd́êŕ ŝéâŕĉh́îńĝ t́ĥé [M̂áĝén̂t́ô Ḿâŕk̂ét̂ṕl̂áĉé](https://marketplace.magento.com/catalogsearch/result/?q=webp) f̂ór̂ á v̂ár̂íêt́ŷ óf̂ t́ĥír̂d́-p̂ár̂t́ŷ éx̂t́êńŝíôńŝ t́ô ĺêv́êŕâǵê ńêẃêŕ îḿâǵê f́ôŕm̂át̂ś."
  },
  "stack-packs/packs/react.js | dom_size": {
    "message": "Ĉón̂śîd́êŕ ûśîńĝ á “ŵín̂d́ôẃîńĝ” ĺîb́r̂ár̂ý l̂ík̂é `react-window` t̂ó m̂ín̂ím̂íẑé t̂h́ê ńûḿb̂ér̂ óf̂ D́ÔḾ n̂ód̂éŝ ćr̂éât́êd́ îf́ ŷóû ár̂é r̂én̂d́êŕîńĝ ḿâńŷ ŕêṕêát̂éd̂ él̂ém̂én̂t́ŝ ón̂ t́ĥé p̂áĝé. [L̂éâŕn̂ ḿôŕê](https://web.dev/virtualize-long-lists-react-window/). Ál̂śô, ḿîńîḿîźê ún̂éĉéŝśâŕŷ ŕê-ŕêńd̂ér̂ś ûśîńĝ [śĥóûĺd̂Ćôḿp̂ón̂én̂t́Ûṕd̂át̂é](https://reactjs.org/docs/optimizing-performance.html#shouldcomponentupdate-in-action), [P̂úr̂éĈóm̂ṕôńêńt̂](https://reactjs.org/docs/react-api.html#reactpurecomponent), ór̂ [Ŕêáĉt́.m̂ém̂ó](https://reactjs.org/docs/react-api.html#reactmemo) âńd̂ [śk̂íp̂ éf̂f́êćt̂ś](https://reactjs.org/docs/hooks-effect.html#tip-optimizing-performance-by-skipping-effects) ôńl̂ý ûńt̂íl̂ ćêŕt̂áîń d̂ép̂én̂d́êńĉíêś ĥáv̂é ĉh́âńĝéd̂ íf̂ ýôú âŕê úŝín̂ǵ t̂h́ê Éf̂f́êćt̂ h́ôók̂ t́ô ím̂ṕr̂óv̂é r̂ún̂t́îḿê ṕêŕf̂ór̂ḿâńĉé."
  },
  "stack-packs/packs/react.js | redirects": {
    "message": "Îf́ ŷóû ár̂é ûśîńĝ Ŕêáĉt́ R̂óût́êŕ, m̂ín̂ím̂íẑé ûśâǵê óf̂ t́ĥé `<Redirect>` ĉóm̂ṕôńêńt̂ f́ôŕ [r̂óût́ê ńâv́îǵât́îón̂ś](https://reacttraining.com/react-router/web/api/Redirect)."
  },
  "stack-packs/packs/react.js | server_response_time": {
    "message": "Îf́ ŷóû ár̂é ŝér̂v́êŕ-ŝíd̂é r̂én̂d́êŕîńĝ án̂ý R̂éâćt̂ ćôḿp̂ón̂én̂t́ŝ, ćôńŝíd̂ér̂ úŝín̂ǵ `renderToNodeStream()` ôŕ `renderToStaticNodeStream()` t̂ó âĺl̂óŵ t́ĥé ĉĺîén̂t́ t̂ó r̂éĉéîv́ê án̂d́ ĥýd̂ŕât́ê d́îf́f̂ér̂én̂t́ p̂ár̂t́ŝ óf̂ t́ĥé m̂ár̂ḱûṕ îńŝt́êád̂ óf̂ ál̂ĺ ât́ ôńĉé. [L̂éâŕn̂ ḿôŕê](https://reactjs.org/docs/react-dom-server.html#rendertonodestream)."
  },
  "stack-packs/packs/react.js | unminified_css": {
    "message": "Îf́ ŷóûŕ b̂úîĺd̂ śŷśt̂ém̂ ḿîńîf́îéŝ ýôúr̂ ĆŜŚ f̂íl̂éŝ áût́ôḿât́îćâĺl̂ý, êńŝúr̂é t̂h́ât́ ŷóû ár̂é d̂ép̂ĺôýîńĝ t́ĥé p̂ŕôd́ûćt̂íôń b̂úîĺd̂ óf̂ ýôúr̂ áp̂ṕl̂íĉát̂íôń. Ŷóû ćâń ĉh́êćk̂ t́ĥíŝ ẃît́ĥ t́ĥé R̂éâćt̂ D́êv́êĺôṕêŕ T̂óôĺŝ éx̂t́êńŝíôń. [L̂éâŕn̂ ḿôŕê](https://reactjs.org/docs/optimizing-performance.html#use-the-production-build)."
  },
  "stack-packs/packs/react.js | unminified_javascript": {
    "message": "Îf́ ŷóûŕ b̂úîĺd̂ śŷśt̂ém̂ ḿîńîf́îéŝ ýôúr̂ J́Ŝ f́îĺêś âút̂óm̂át̂íĉál̂ĺŷ, én̂śûŕê t́ĥát̂ ýôú âŕê d́êṕl̂óŷín̂ǵ t̂h́ê ṕr̂ód̂úĉt́îón̂ b́ûíl̂d́ ôf́ ŷóûŕ âṕp̂ĺîćât́îón̂. Ýôú ĉán̂ ćĥéĉḱ t̂h́îś ŵít̂h́ t̂h́ê Ŕêáĉt́ D̂év̂él̂óp̂ér̂ T́ôól̂ś êx́t̂én̂śîón̂. [Ĺêár̂ń m̂ór̂é](https://reactjs.org/docs/optimizing-performance.html#use-the-production-build)."
  },
  "stack-packs/packs/react.js | unused_javascript": {
    "message": "Îf́ ŷóû ár̂é n̂ót̂ śêŕv̂ér̂-śîd́ê ŕêńd̂ér̂ín̂ǵ, [ŝṕl̂ít̂ ýôúr̂ J́âv́âŚĉŕîṕt̂ b́ûńd̂ĺêś](https://web.dev/code-splitting-suspense/) ŵít̂h́ `React.lazy()`. Ôt́ĥér̂ẃîśê, ćôd́ê-śp̂ĺît́ ûśîńĝ á t̂h́îŕd̂-ṕâŕt̂ý l̂íb̂ŕâŕŷ śûćĥ áŝ [ĺôád̂áb̂ĺê-ćôḿp̂ón̂én̂t́ŝ](https://www.smooth-code.com/open-source/loadable-components/docs/getting-started/)."
  },
  "stack-packs/packs/react.js | user_timings": {
    "message": "Ûśê t́ĥé R̂éâćt̂ D́êv́T̂óôĺŝ Ṕr̂óf̂íl̂ér̂, ẃĥíĉh́ m̂ák̂éŝ úŝé ôf́ t̂h́ê Ṕr̂óf̂íl̂ér̂ ÁP̂Í, t̂ó m̂éâśûŕê t́ĥé r̂én̂d́êŕîńĝ ṕêŕf̂ór̂ḿâńĉé ôf́ ŷóûŕ ĉóm̂ṕôńêńt̂ś. [L̂éâŕn̂ ḿôŕê.](https://reactjs.org/blog/2018/09/10/introducing-the-react-profiler.html)"
  },
  "stack-packs/packs/wordpress.js | efficient_animated_content": {
    "message": "Ĉón̂śîd́êŕ ûṕl̂óâd́îńĝ ýôúr̂ ǴÎF́ t̂ó â śêŕv̂íĉé ŵh́îćĥ ẃîĺl̂ ḿâḱê ít̂ áv̂áîĺâb́l̂é t̂ó êḿb̂éd̂ áŝ án̂ H́T̂ḾL̂5 v́îd́êó."
  },
  "stack-packs/packs/wordpress.js | offscreen_images": {
    "message": "Îńŝt́âĺl̂ á [l̂áẑý-l̂óâd́ Ŵór̂d́P̂ŕêśŝ ṕl̂úĝín̂](https://wordpress.org/plugins/search/lazy+load/) t́ĥát̂ ṕr̂óv̂íd̂éŝ t́ĥé âb́îĺît́ŷ t́ô d́êf́êŕ âńŷ óf̂f́ŝćr̂éêń îḿâǵêś, ôŕ ŝẃît́ĉh́ t̂ó â t́ĥém̂é t̂h́ât́ p̂ŕôv́îd́êś t̂h́ât́ f̂ún̂ćt̂íôńâĺît́ŷ. Ál̂śô ćôńŝíd̂ér̂ úŝín̂ǵ [t̂h́ê ÁM̂Ṕ p̂ĺûǵîń](https://wordpress.org/plugins/amp/)."
  },
  "stack-packs/packs/wordpress.js | render_blocking_resources": {
    "message": "T̂h́êŕê ár̂é â ńûḿb̂ér̂ óf̂ Ẃôŕd̂Ṕr̂éŝś p̂ĺûǵîńŝ t́ĥát̂ ćâń ĥél̂ṕ ŷóû [ín̂ĺîńê ćr̂ít̂íĉál̂ áŝśêt́ŝ](https://wordpress.org/plugins/search/critical+css/) ór̂ [d́êf́êŕ l̂éŝś îḿp̂ór̂t́âńt̂ ŕêśôúr̂ćêś](https://wordpress.org/plugins/search/defer+css+javascript/). B̂éŵár̂é t̂h́ât́ ôṕt̂ím̂íẑát̂íôńŝ ṕr̂óv̂íd̂éd̂ b́ŷ t́ĥéŝé p̂ĺûǵîńŝ ḿâý b̂ŕêák̂ f́êát̂úr̂éŝ óf̂ ýôúr̂ t́ĥém̂é ôŕ p̂ĺûǵîńŝ, śô ýôú ŵíl̂ĺ l̂ík̂él̂ý n̂éêd́ t̂ó m̂ák̂é ĉód̂é ĉh́âńĝéŝ."
  },
  "stack-packs/packs/wordpress.js | server_response_time": {
    "message": "T̂h́êḿêś, p̂ĺûǵîńŝ, án̂d́ ŝér̂v́êŕ ŝṕêćîf́îćât́îón̂ś âĺl̂ ćôńt̂ŕîb́ût́ê t́ô śêŕv̂ér̂ ŕêśp̂ón̂śê t́îḿê. Ćôńŝíd̂ér̂ f́îńd̂ín̂ǵ â ḿôŕê óp̂t́îḿîźêd́ t̂h́êḿê, ćâŕêf́ûĺl̂ý ŝél̂éĉt́îńĝ án̂ óp̂t́îḿîźât́îón̂ ṕl̂úĝín̂, án̂d́/ôŕ ûṕĝŕâd́îńĝ ýôúr̂ śêŕv̂ér̂."
  },
  "stack-packs/packs/wordpress.js | total_byte_weight": {
    "message": "Ĉón̂śîd́êŕ ŝh́ôẃîńĝ éx̂ćêŕp̂t́ŝ ín̂ ýôúr̂ ṕôśt̂ ĺîśt̂ś (ê.ǵ. v̂íâ t́ĥé m̂ór̂é t̂áĝ), ŕêd́ûćîńĝ t́ĥé n̂úm̂b́êŕ ôf́ p̂óŝt́ŝ śĥóŵń ôń â ǵîv́êń p̂áĝé, b̂ŕêák̂ín̂ǵ ŷóûŕ l̂ón̂ǵ p̂óŝt́ŝ ín̂t́ô ḿûĺt̂íp̂ĺê ṕâǵêś, ôŕ ûśîńĝ á p̂ĺûǵîń t̂ó l̂áẑý-l̂óâd́ ĉóm̂ḿêńt̂ś."
  },
  "stack-packs/packs/wordpress.js | unminified_css": {
    "message": "Â ńûḿb̂ér̂ óf̂ [Ẃôŕd̂Ṕr̂éŝś p̂ĺûǵîńŝ](https://wordpress.org/plugins/search/minify+css/) ćâń ŝṕêéd̂ úp̂ ýôúr̂ śît́ê b́ŷ ćôńĉát̂én̂át̂ín̂ǵ, m̂ín̂íf̂ýîńĝ, án̂d́ ĉóm̂ṕr̂éŝśîńĝ ýôúr̂ śt̂ýl̂éŝ. Ýôú m̂áŷ ál̂śô ẃâńt̂ t́ô úŝé â b́ûíl̂d́ p̂ŕôćêśŝ t́ô d́ô t́ĥíŝ ḿîńîf́îćât́îón̂ úp̂-f́r̂ón̂t́ îf́ p̂óŝśîb́l̂é."
  },
  "stack-packs/packs/wordpress.js | unminified_javascript": {
    "message": "Â ńûḿb̂ér̂ óf̂ [Ẃôŕd̂Ṕr̂éŝś p̂ĺûǵîńŝ](https://wordpress.org/plugins/search/minify+javascript/) ćâń ŝṕêéd̂ úp̂ ýôúr̂ śît́ê b́ŷ ćôńĉát̂én̂át̂ín̂ǵ, m̂ín̂íf̂ýîńĝ, án̂d́ ĉóm̂ṕr̂éŝśîńĝ ýôúr̂ śĉŕîṕt̂ś. Ŷóû ḿâý âĺŝó ŵán̂t́ t̂ó ûśê á b̂úîĺd̂ ṕr̂óĉéŝś t̂ó d̂ó t̂h́îś m̂ín̂íf̂íĉát̂íôń ûṕ f̂ŕôńt̂ íf̂ ṕôśŝíb̂ĺê."
  },
  "stack-packs/packs/wordpress.js | unused_css_rules": {
    "message": "Ĉón̂śîd́êŕ r̂éd̂úĉín̂ǵ, ôŕ ŝẃît́ĉh́îńĝ, t́ĥé n̂úm̂b́êŕ ôf́ [Ŵór̂d́P̂ŕêśŝ ṕl̂úĝín̂ś](https://wordpress.org/plugins/) l̂óâd́îńĝ ún̂úŝéd̂ ĆŜŚ îń ŷóûŕ p̂áĝé. T̂ó îd́êńt̂íf̂ý p̂ĺûǵîńŝ t́ĥát̂ ár̂é âd́d̂ín̂ǵ êx́t̂ŕâńêóûś ĈŚŜ, t́r̂ý r̂ún̂ńîńĝ [ćôd́ê ćôv́êŕâǵê](https://developers.google.com/web/updates/2017/04/devtools-release-notes#coverage) ín̂ Ćĥŕôḿê D́êv́T̂óôĺŝ. Ýôú ĉán̂ íd̂én̂t́îf́ŷ t́ĥé t̂h́êḿê/ṕl̂úĝín̂ ŕêśp̂ón̂śîb́l̂é f̂ŕôḿ t̂h́ê ÚR̂Ĺ ôf́ t̂h́ê śt̂ýl̂éŝh́êét̂. Ĺôók̂ óût́ f̂ór̂ ṕl̂úĝín̂ś t̂h́ât́ ĥáv̂é m̂án̂ý ŝt́ŷĺêśĥéêt́ŝ ín̂ t́ĥé l̂íŝt́ ŵh́îćĥ h́âv́ê á l̂ót̂ óf̂ ŕêd́ îń ĉód̂é ĉóv̂ér̂áĝé. Â ṕl̂úĝín̂ śĥóûĺd̂ ón̂ĺŷ én̂q́ûéûé â śt̂ýl̂éŝh́êét̂ íf̂ ít̂ íŝ áĉt́ûál̂ĺŷ úŝéd̂ ón̂ t́ĥé p̂áĝé."
  },
  "stack-packs/packs/wordpress.js | unused_javascript": {
    "message": "Ĉón̂śîd́êŕ r̂éd̂úĉín̂ǵ, ôŕ ŝẃît́ĉh́îńĝ, t́ĥé n̂úm̂b́êŕ ôf́ [Ŵór̂d́P̂ŕêśŝ ṕl̂úĝín̂ś](https://wordpress.org/plugins/) l̂óâd́îńĝ ún̂úŝéd̂ J́âv́âŚĉŕîṕt̂ ín̂ ýôúr̂ ṕâǵê. T́ô íd̂én̂t́îf́ŷ ṕl̂úĝín̂ś t̂h́ât́ âŕê ád̂d́îńĝ éx̂t́r̂án̂éôúŝ J́Ŝ, t́r̂ý r̂ún̂ńîńĝ [ćôd́ê ćôv́êŕâǵê](https://developers.google.com/web/updates/2017/04/devtools-release-notes#coverage) ín̂ Ćĥŕôḿê D́êv́T̂óôĺŝ. Ýôú ĉán̂ íd̂én̂t́îf́ŷ t́ĥé t̂h́êḿê/ṕl̂úĝín̂ ŕêśp̂ón̂śîb́l̂é f̂ŕôḿ t̂h́ê ÚR̂Ĺ ôf́ t̂h́ê śĉŕîṕt̂. Ĺôók̂ óût́ f̂ór̂ ṕl̂úĝín̂ś t̂h́ât́ ĥáv̂é m̂án̂ý ŝćr̂íp̂t́ŝ ín̂ t́ĥé l̂íŝt́ ŵh́îćĥ h́âv́ê á l̂ót̂ óf̂ ŕêd́ îń ĉód̂é ĉóv̂ér̂áĝé. Â ṕl̂úĝín̂ śĥóûĺd̂ ón̂ĺŷ én̂q́ûéûé â śĉŕîṕt̂ íf̂ ít̂ íŝ áĉt́ûál̂ĺŷ úŝéd̂ ón̂ t́ĥé p̂áĝé."
  },
  "stack-packs/packs/wordpress.js | uses_long_cache_ttl": {
    "message": "R̂éâd́ âb́ôút̂ [B́r̂óŵśêŕ Ĉáĉh́îńĝ ín̂ Ẃôŕd̂Ṕr̂éŝś](https://wordpress.org/support/article/optimization/#browser-caching)."
  },
  "stack-packs/packs/wordpress.js | uses_optimized_images": {
    "message": "Ĉón̂śîd́êŕ ûśîńĝ án̂ [ím̂áĝé ôṕt̂ím̂íẑát̂íôń Ŵór̂d́P̂ŕêśŝ ṕl̂úĝín̂](https://wordpress.org/plugins/search/optimize+images/) t́ĥát̂ ćôḿp̂ŕêśŝéŝ ýôúr̂ ím̂áĝéŝ ẃĥíl̂é r̂ét̂áîńîńĝ q́ûál̂ít̂ý."
  },
  "stack-packs/packs/wordpress.js | uses_responsive_images": {
    "message": "Ûṕl̂óâd́ îḿâǵêś d̂ír̂éĉt́l̂ý t̂h́r̂óûǵĥ t́ĥé [m̂éd̂íâ ĺîb́r̂ár̂ý](https://wordpress.org/support/article/media-library-screen/) t̂ó êńŝúr̂é t̂h́ât́ t̂h́ê ŕêq́ûír̂éd̂ ím̂áĝé ŝíẑéŝ ár̂é âv́âíl̂áb̂ĺê, án̂d́ t̂h́êń îńŝér̂t́ t̂h́êḿ f̂ŕôḿ t̂h́ê ḿêd́îá l̂íb̂ŕâŕŷ ór̂ úŝé t̂h́ê ím̂áĝé ŵíd̂ǵêt́ t̂ó êńŝúr̂é t̂h́ê óp̂t́îḿâĺ îḿâǵê śîźêś âŕê úŝéd̂ (ín̂ćl̂úd̂ín̂ǵ t̂h́ôśê f́ôŕ t̂h́ê ŕêśp̂ón̂śîv́ê b́r̂éâḱp̂óîńt̂ś). Âv́ôíd̂ úŝín̂ǵ `Full Size` îḿâǵêś ûńl̂éŝś t̂h́ê d́îḿêńŝíôńŝ ár̂é âd́êq́ûát̂é f̂ór̂ t́ĥéîŕ ûśâǵê. [Ĺêár̂ń M̂ór̂é](https://wordpress.org/support/article/inserting-images-into-posts-and-pages/)."
  },
  "stack-packs/packs/wordpress.js | uses_text_compression": {
    "message": "Ŷóû ćâń êńâb́l̂é t̂éx̂t́ ĉóm̂ṕr̂éŝśîón̂ ín̂ ýôúr̂ ẃêb́ ŝér̂v́êŕ ĉón̂f́îǵûŕât́îón̂."
  },
  "stack-packs/packs/wordpress.js | uses_webp_images": {
    "message": "Ĉón̂śîd́êŕ ûśîńĝ á [p̂ĺûǵîń](https://wordpress.org/plugins/search/convert+webp/) ôŕ ŝér̂v́îćê t́ĥát̂ ẃîĺl̂ áût́ôḿât́îćâĺl̂ý ĉón̂v́êŕt̂ ýôúr̂ úp̂ĺôád̂éd̂ ím̂áĝéŝ t́ô t́ĥé ôṕt̂ím̂ál̂ f́ôŕm̂át̂ś."
  }
}<|MERGE_RESOLUTION|>--- conflicted
+++ resolved
@@ -1511,13 +1511,11 @@
   "lighthouse-core/lib/i18n/i18n.js | columnElement": {
     "message": "Êĺêḿêńt̂"
   },
-<<<<<<< HEAD
+  "lighthouse-core/lib/i18n/i18n.js | columnFailingElem": {
+    "message": "F̂áîĺîńĝ Él̂ém̂én̂t́ŝ"
+  },
   "lighthouse-core/lib/i18n/i18n.js | columnFailureReasons": {
     "message": "F̂áîĺûŕê Ŕêáŝón̂ś"
-=======
-  "lighthouse-core/lib/i18n/i18n.js | columnFailingElem": {
-    "message": "F̂áîĺîńĝ Él̂ém̂én̂t́ŝ"
->>>>>>> d87306c1
   },
   "lighthouse-core/lib/i18n/i18n.js | columnLocation": {
     "message": "L̂óĉát̂íôń"
