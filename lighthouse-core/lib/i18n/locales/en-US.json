{
  "lighthouse-core/audits/accessibility/accesskeys.js | description": {
    "message": "Access keys let users quickly focus a part of the page. For proper navigation, each access key must be unique. [Learn more](https://web.dev/accesskeys/)."
  },
  "lighthouse-core/audits/accessibility/accesskeys.js | failureTitle": {
    "message": "`[accesskey]` values are not unique"
  },
  "lighthouse-core/audits/accessibility/accesskeys.js | title": {
    "message": "`[accesskey]` values are unique"
  },
  "lighthouse-core/audits/accessibility/aria-allowed-attr.js | description": {
    "message": "Each ARIA `role` supports a specific subset of `aria-*` attributes. Mismatching these invalidates the `aria-*` attributes. [Learn more](https://web.dev/aria-allowed-attr/)."
  },
  "lighthouse-core/audits/accessibility/aria-allowed-attr.js | failureTitle": {
    "message": "`[aria-*]` attributes do not match their roles"
  },
  "lighthouse-core/audits/accessibility/aria-allowed-attr.js | title": {
    "message": "`[aria-*]` attributes match their roles"
  },
  "lighthouse-core/audits/accessibility/aria-hidden-body.js | description": {
    "message": "Assistive technologies, like screen readers, work inconsistently when `aria-hidden=\"true\"` is set on the document `<body>`. [Learn more](https://web.dev/aria-hidden-body/)."
  },
  "lighthouse-core/audits/accessibility/aria-hidden-body.js | failureTitle": {
    "message": "`[aria-hidden=\"true\"]` is present on the document `<body>`"
  },
  "lighthouse-core/audits/accessibility/aria-hidden-body.js | title": {
    "message": "`[aria-hidden=\"true\"]` is not present on the document `<body>`"
  },
  "lighthouse-core/audits/accessibility/aria-hidden-focus.js | description": {
    "message": "Focusable descendents within an `[aria-hidden=\"true\"]` element prevent those interactive elements from being available to users of assistive technologies like screen readers. [Learn more](https://web.dev/aria-hidden-focus/)."
  },
  "lighthouse-core/audits/accessibility/aria-hidden-focus.js | failureTitle": {
    "message": "`[aria-hidden=\"true\"]` elements contain focusable descendents"
  },
  "lighthouse-core/audits/accessibility/aria-hidden-focus.js | title": {
    "message": "`[aria-hidden=\"true\"]` elements do not contain focusable descendents"
  },
  "lighthouse-core/audits/accessibility/aria-input-field-name.js | description": {
    "message": "When an input field doesn't have an accessible name, screen readers announce it with a generic name, making it unusable for users who rely on screen readers. [Learn more](https://web.dev/aria-input-field-name/)."
  },
  "lighthouse-core/audits/accessibility/aria-input-field-name.js | failureTitle": {
    "message": "ARIA input fields do not have accessible names"
  },
  "lighthouse-core/audits/accessibility/aria-input-field-name.js | title": {
    "message": "ARIA input fields have accessible names"
  },
  "lighthouse-core/audits/accessibility/aria-required-attr.js | description": {
    "message": "Some ARIA roles have required attributes that describe the state of the element to screen readers. [Learn more](https://web.dev/aria-required-attr/)."
  },
  "lighthouse-core/audits/accessibility/aria-required-attr.js | failureTitle": {
    "message": "`[role]`s do not have all required `[aria-*]` attributes"
  },
  "lighthouse-core/audits/accessibility/aria-required-attr.js | title": {
    "message": "`[role]`s have all required `[aria-*]` attributes"
  },
  "lighthouse-core/audits/accessibility/aria-required-children.js | description": {
    "message": "Some ARIA parent roles must contain specific child roles to perform their intended accessibility functions. [Learn more](https://web.dev/aria-required-children/)."
  },
  "lighthouse-core/audits/accessibility/aria-required-children.js | failureTitle": {
    "message": "Elements with an ARIA `[role]` that require children to contain a specific `[role]` are missing some or all of those required children."
  },
  "lighthouse-core/audits/accessibility/aria-required-children.js | title": {
    "message": "Elements with an ARIA `[role]` that require children to contain a specific `[role]` have all required children."
  },
  "lighthouse-core/audits/accessibility/aria-required-parent.js | description": {
    "message": "Some ARIA child roles must be contained by specific parent roles to properly perform their intended accessibility functions. [Learn more](https://web.dev/aria-required-parent/)."
  },
  "lighthouse-core/audits/accessibility/aria-required-parent.js | failureTitle": {
    "message": "`[role]`s are not contained by their required parent element"
  },
  "lighthouse-core/audits/accessibility/aria-required-parent.js | title": {
    "message": "`[role]`s are contained by their required parent element"
  },
  "lighthouse-core/audits/accessibility/aria-roles.js | description": {
    "message": "ARIA roles must have valid values in order to perform their intended accessibility functions. [Learn more](https://web.dev/aria-roles/)."
  },
  "lighthouse-core/audits/accessibility/aria-roles.js | failureTitle": {
    "message": "`[role]` values are not valid"
  },
  "lighthouse-core/audits/accessibility/aria-roles.js | title": {
    "message": "`[role]` values are valid"
  },
  "lighthouse-core/audits/accessibility/aria-toggle-field-name.js | description": {
    "message": "When a toggle field doesn't have an accessible name, screen readers announce it with a generic name, making it unusable for users who rely on screen readers. [Learn more](https://web.dev/aria-toggle-field-name/)."
  },
  "lighthouse-core/audits/accessibility/aria-toggle-field-name.js | failureTitle": {
    "message": "ARIA toggle fields do not have accessible names"
  },
  "lighthouse-core/audits/accessibility/aria-toggle-field-name.js | title": {
    "message": "ARIA toggle fields have accessible names"
  },
  "lighthouse-core/audits/accessibility/aria-valid-attr-value.js | description": {
    "message": "Assistive technologies, like screen readers, can't interpret ARIA attributes with invalid values. [Learn more](https://web.dev/aria-valid-attr-value/)."
  },
  "lighthouse-core/audits/accessibility/aria-valid-attr-value.js | failureTitle": {
    "message": "`[aria-*]` attributes do not have valid values"
  },
  "lighthouse-core/audits/accessibility/aria-valid-attr-value.js | title": {
    "message": "`[aria-*]` attributes have valid values"
  },
  "lighthouse-core/audits/accessibility/aria-valid-attr.js | description": {
    "message": "Assistive technologies, like screen readers, can't interpret ARIA attributes with invalid names. [Learn more](https://web.dev/aria-valid-attr/)."
  },
  "lighthouse-core/audits/accessibility/aria-valid-attr.js | failureTitle": {
    "message": "`[aria-*]` attributes are not valid or misspelled"
  },
  "lighthouse-core/audits/accessibility/aria-valid-attr.js | title": {
    "message": "`[aria-*]` attributes are valid and not misspelled"
  },
  "lighthouse-core/audits/accessibility/axe-audit.js | failingElementsHeader": {
    "message": "Failing Elements"
  },
  "lighthouse-core/audits/accessibility/button-name.js | description": {
    "message": "When a button doesn't have an accessible name, screen readers announce it as \"button\", making it unusable for users who rely on screen readers. [Learn more](https://web.dev/button-name/)."
  },
  "lighthouse-core/audits/accessibility/button-name.js | failureTitle": {
    "message": "Buttons do not have an accessible name"
  },
  "lighthouse-core/audits/accessibility/button-name.js | title": {
    "message": "Buttons have an accessible name"
  },
  "lighthouse-core/audits/accessibility/bypass.js | description": {
    "message": "Adding ways to bypass repetitive content lets keyboard users navigate the page more efficiently. [Learn more](https://web.dev/bypass/)."
  },
  "lighthouse-core/audits/accessibility/bypass.js | failureTitle": {
    "message": "The page does not contain a heading, skip link, or landmark region"
  },
  "lighthouse-core/audits/accessibility/bypass.js | title": {
    "message": "The page contains a heading, skip link, or landmark region"
  },
  "lighthouse-core/audits/accessibility/color-contrast.js | description": {
    "message": "Low-contrast text is difficult or impossible for many users to read. [Learn more](https://web.dev/color-contrast/)."
  },
  "lighthouse-core/audits/accessibility/color-contrast.js | failureTitle": {
    "message": "Background and foreground colors do not have a sufficient contrast ratio."
  },
  "lighthouse-core/audits/accessibility/color-contrast.js | title": {
    "message": "Background and foreground colors have a sufficient contrast ratio"
  },
  "lighthouse-core/audits/accessibility/definition-list.js | description": {
    "message": "When definition lists are not properly marked up, screen readers may produce confusing or inaccurate output. [Learn more](https://web.dev/definition-list/)."
  },
  "lighthouse-core/audits/accessibility/definition-list.js | failureTitle": {
    "message": "`<dl>`'s do not contain only properly-ordered `<dt>` and `<dd>` groups, `<script>`, `<template>` or `<div>` elements."
  },
  "lighthouse-core/audits/accessibility/definition-list.js | title": {
    "message": "`<dl>`'s contain only properly-ordered `<dt>` and `<dd>` groups, `<script>`, `<template>` or `<div>` elements."
  },
  "lighthouse-core/audits/accessibility/dlitem.js | description": {
    "message": "Definition list items (`<dt>` and `<dd>`) must be wrapped in a parent `<dl>` element to ensure that screen readers can properly announce them. [Learn more](https://web.dev/dlitem/)."
  },
  "lighthouse-core/audits/accessibility/dlitem.js | failureTitle": {
    "message": "Definition list items are not wrapped in `<dl>` elements"
  },
  "lighthouse-core/audits/accessibility/dlitem.js | title": {
    "message": "Definition list items are wrapped in `<dl>` elements"
  },
  "lighthouse-core/audits/accessibility/document-title.js | description": {
    "message": "The title gives screen reader users an overview of the page, and search engine users rely on it heavily to determine if a page is relevant to their search. [Learn more](https://web.dev/document-title/)."
  },
  "lighthouse-core/audits/accessibility/document-title.js | failureTitle": {
    "message": "Document doesn't have a `<title>` element"
  },
  "lighthouse-core/audits/accessibility/document-title.js | title": {
    "message": "Document has a `<title>` element"
  },
  "lighthouse-core/audits/accessibility/duplicate-id-active.js | description": {
    "message": "All focusable elements must have a unique `id` to ensure that they're visible to assistive technologies. [Learn more](https://web.dev/duplicate-id-active/)."
  },
  "lighthouse-core/audits/accessibility/duplicate-id-active.js | failureTitle": {
    "message": "`[id]` attributes on active, focusable elements are not unique"
  },
  "lighthouse-core/audits/accessibility/duplicate-id-active.js | title": {
    "message": "`[id]` attributes on active, focusable elements are unique"
  },
  "lighthouse-core/audits/accessibility/duplicate-id-aria.js | description": {
    "message": "The value of an ARIA ID must be unique to prevent other instances from being overlooked by assistive technologies. [Learn more](https://web.dev/duplicate-id-aria/)."
  },
  "lighthouse-core/audits/accessibility/duplicate-id-aria.js | failureTitle": {
    "message": "ARIA IDs are not unique"
  },
  "lighthouse-core/audits/accessibility/duplicate-id-aria.js | title": {
    "message": "ARIA IDs are unique"
  },
  "lighthouse-core/audits/accessibility/form-field-multiple-labels.js | description": {
    "message": "Form fields with multiple labels can be confusingly announced by assistive technologies like screen readers which use either the first, the last, or all of the labels. [Learn more](https://web.dev/form-field-multiple-labels/)."
  },
  "lighthouse-core/audits/accessibility/form-field-multiple-labels.js | failureTitle": {
    "message": "Form fields have multiple labels"
  },
  "lighthouse-core/audits/accessibility/form-field-multiple-labels.js | title": {
    "message": "No form fields have multiple labels"
  },
  "lighthouse-core/audits/accessibility/frame-title.js | description": {
    "message": "Screen reader users rely on frame titles to describe the contents of frames. [Learn more](https://web.dev/frame-title/)."
  },
  "lighthouse-core/audits/accessibility/frame-title.js | failureTitle": {
    "message": "`<frame>` or `<iframe>` elements do not have a title"
  },
  "lighthouse-core/audits/accessibility/frame-title.js | title": {
    "message": "`<frame>` or `<iframe>` elements have a title"
  },
  "lighthouse-core/audits/accessibility/heading-order.js | description": {
    "message": "Properly ordered headings that do not skip levels convey the semantic structure of the page, making it easier to navigate and understand when using assistive technologies. [Learn more](https://web.dev/heading-order/)."
  },
  "lighthouse-core/audits/accessibility/heading-order.js | failureTitle": {
    "message": "Heading elements are not in a sequentially-descending order"
  },
  "lighthouse-core/audits/accessibility/heading-order.js | title": {
    "message": "Heading elements appear in a sequentially-descending order"
  },
  "lighthouse-core/audits/accessibility/html-has-lang.js | description": {
    "message": "If a page doesn't specify a lang attribute, a screen reader assumes that the page is in the default language that the user chose when setting up the screen reader. If the page isn't actually in the default language, then the screen reader might not announce the page's text correctly. [Learn more](https://web.dev/html-has-lang/)."
  },
  "lighthouse-core/audits/accessibility/html-has-lang.js | failureTitle": {
    "message": "`<html>` element does not have a `[lang]` attribute"
  },
  "lighthouse-core/audits/accessibility/html-has-lang.js | title": {
    "message": "`<html>` element has a `[lang]` attribute"
  },
  "lighthouse-core/audits/accessibility/html-lang-valid.js | description": {
    "message": "Specifying a valid [BCP 47 language](https://www.w3.org/International/questions/qa-choosing-language-tags#question) helps screen readers announce text properly. [Learn more](https://web.dev/html-lang-valid/)."
  },
  "lighthouse-core/audits/accessibility/html-lang-valid.js | failureTitle": {
    "message": "`<html>` element does not have a valid value for its `[lang]` attribute."
  },
  "lighthouse-core/audits/accessibility/html-lang-valid.js | title": {
    "message": "`<html>` element has a valid value for its `[lang]` attribute"
  },
  "lighthouse-core/audits/accessibility/image-alt.js | description": {
    "message": "Informative elements should aim for short, descriptive alternate text. Decorative elements can be ignored with an empty alt attribute. [Learn more](https://web.dev/image-alt/)."
  },
  "lighthouse-core/audits/accessibility/image-alt.js | failureTitle": {
    "message": "Image elements do not have `[alt]` attributes"
  },
  "lighthouse-core/audits/accessibility/image-alt.js | title": {
    "message": "Image elements have `[alt]` attributes"
  },
  "lighthouse-core/audits/accessibility/input-image-alt.js | description": {
    "message": "When an image is being used as an `<input>` button, providing alternative text can help screen reader users understand the purpose of the button. [Learn more](https://web.dev/input-image-alt/)."
  },
  "lighthouse-core/audits/accessibility/input-image-alt.js | failureTitle": {
    "message": "`<input type=\"image\">` elements do not have `[alt]` text"
  },
  "lighthouse-core/audits/accessibility/input-image-alt.js | title": {
    "message": "`<input type=\"image\">` elements have `[alt]` text"
  },
  "lighthouse-core/audits/accessibility/label.js | description": {
    "message": "Labels ensure that form controls are announced properly by assistive technologies, like screen readers. [Learn more](https://web.dev/label/)."
  },
  "lighthouse-core/audits/accessibility/label.js | failureTitle": {
    "message": "Form elements do not have associated labels"
  },
  "lighthouse-core/audits/accessibility/label.js | title": {
    "message": "Form elements have associated labels"
  },
  "lighthouse-core/audits/accessibility/layout-table.js | description": {
    "message": "A table being used for layout purposes should not include data elements, such as the th or caption elements or the summary attribute, because this can create a confusing experience for screen reader users. [Learn more](https://web.dev/layout-table/)."
  },
  "lighthouse-core/audits/accessibility/layout-table.js | failureTitle": {
    "message": "Presentational `<table>` elements do not avoid using `<th>`, `<caption>` or the `[summary]` attribute."
  },
  "lighthouse-core/audits/accessibility/layout-table.js | title": {
    "message": "Presentational `<table>` elements avoid using `<th>`, `<caption>` or the `[summary]` attribute."
  },
  "lighthouse-core/audits/accessibility/link-name.js | description": {
    "message": "Link text (and alternate text for images, when used as links) that is discernible, unique, and focusable improves the navigation experience for screen reader users. [Learn more](https://web.dev/link-name/)."
  },
  "lighthouse-core/audits/accessibility/link-name.js | failureTitle": {
    "message": "Links do not have a discernible name"
  },
  "lighthouse-core/audits/accessibility/link-name.js | title": {
    "message": "Links have a discernible name"
  },
  "lighthouse-core/audits/accessibility/list.js | description": {
    "message": "Screen readers have a specific way of announcing lists. Ensuring proper list structure aids screen reader output. [Learn more](https://web.dev/list/)."
  },
  "lighthouse-core/audits/accessibility/list.js | failureTitle": {
    "message": "Lists do not contain only `<li>` elements and script supporting elements (`<script>` and `<template>`)."
  },
  "lighthouse-core/audits/accessibility/list.js | title": {
    "message": "Lists contain only `<li>` elements and script supporting elements (`<script>` and `<template>`)."
  },
  "lighthouse-core/audits/accessibility/listitem.js | description": {
    "message": "Screen readers require list items (`<li>`) to be contained within a parent `<ul>` or `<ol>` to be announced properly. [Learn more](https://web.dev/listitem/)."
  },
  "lighthouse-core/audits/accessibility/listitem.js | failureTitle": {
    "message": "List items (`<li>`) are not contained within `<ul>` or `<ol>` parent elements."
  },
  "lighthouse-core/audits/accessibility/listitem.js | title": {
    "message": "List items (`<li>`) are contained within `<ul>` or `<ol>` parent elements"
  },
  "lighthouse-core/audits/accessibility/meta-refresh.js | description": {
    "message": "Users do not expect a page to refresh automatically, and doing so will move focus back to the top of the page. This may create a frustrating or confusing experience. [Learn more](https://web.dev/meta-refresh/)."
  },
  "lighthouse-core/audits/accessibility/meta-refresh.js | failureTitle": {
    "message": "The document uses `<meta http-equiv=\"refresh\">`"
  },
  "lighthouse-core/audits/accessibility/meta-refresh.js | title": {
    "message": "The document does not use `<meta http-equiv=\"refresh\">`"
  },
  "lighthouse-core/audits/accessibility/meta-viewport.js | description": {
    "message": "Disabling zooming is problematic for users with low vision who rely on screen magnification to properly see the contents of a web page. [Learn more](https://web.dev/meta-viewport/)."
  },
  "lighthouse-core/audits/accessibility/meta-viewport.js | failureTitle": {
    "message": "`[user-scalable=\"no\"]` is used in the `<meta name=\"viewport\">` element or the `[maximum-scale]` attribute is less than 5."
  },
  "lighthouse-core/audits/accessibility/meta-viewport.js | title": {
    "message": "`[user-scalable=\"no\"]` is not used in the `<meta name=\"viewport\">` element and the `[maximum-scale]` attribute is not less than 5."
  },
  "lighthouse-core/audits/accessibility/object-alt.js | description": {
    "message": "Screen readers cannot translate non-text content. Adding alt text to `<object>` elements helps screen readers convey meaning to users. [Learn more](https://web.dev/object-alt/)."
  },
  "lighthouse-core/audits/accessibility/object-alt.js | failureTitle": {
    "message": "`<object>` elements do not have `[alt]` text"
  },
  "lighthouse-core/audits/accessibility/object-alt.js | title": {
    "message": "`<object>` elements have `[alt]` text"
  },
  "lighthouse-core/audits/accessibility/tabindex.js | description": {
    "message": "A value greater than 0 implies an explicit navigation ordering. Although technically valid, this often creates frustrating experiences for users who rely on assistive technologies. [Learn more](https://web.dev/tabindex/)."
  },
  "lighthouse-core/audits/accessibility/tabindex.js | failureTitle": {
    "message": "Some elements have a `[tabindex]` value greater than 0"
  },
  "lighthouse-core/audits/accessibility/tabindex.js | title": {
    "message": "No element has a `[tabindex]` value greater than 0"
  },
  "lighthouse-core/audits/accessibility/td-headers-attr.js | description": {
    "message": "Screen readers have features to make navigating tables easier. Ensuring `<td>` cells using the `[headers]` attribute only refer to other cells in the same table may improve the experience for screen reader users. [Learn more](https://web.dev/td-headers-attr/)."
  },
  "lighthouse-core/audits/accessibility/td-headers-attr.js | failureTitle": {
    "message": "Cells in a `<table>` element that use the `[headers]` attribute refer to an element `id` not found within the same table."
  },
  "lighthouse-core/audits/accessibility/td-headers-attr.js | title": {
    "message": "Cells in a `<table>` element that use the `[headers]` attribute refer to table cells within the same table."
  },
  "lighthouse-core/audits/accessibility/th-has-data-cells.js | description": {
    "message": "Screen readers have features to make navigating tables easier. Ensuring table headers always refer to some set of cells may improve the experience for screen reader users. [Learn more](https://web.dev/th-has-data-cells/)."
  },
  "lighthouse-core/audits/accessibility/th-has-data-cells.js | failureTitle": {
    "message": "`<th>` elements and elements with `[role=\"columnheader\"/\"rowheader\"]` do not have data cells they describe."
  },
  "lighthouse-core/audits/accessibility/th-has-data-cells.js | title": {
    "message": "`<th>` elements and elements with `[role=\"columnheader\"/\"rowheader\"]` have data cells they describe."
  },
  "lighthouse-core/audits/accessibility/valid-lang.js | description": {
    "message": "Specifying a valid [BCP 47 language](https://www.w3.org/International/questions/qa-choosing-language-tags#question) on elements helps ensure that text is pronounced correctly by a screen reader. [Learn more](https://web.dev/valid-lang/)."
  },
  "lighthouse-core/audits/accessibility/valid-lang.js | failureTitle": {
    "message": "`[lang]` attributes do not have a valid value"
  },
  "lighthouse-core/audits/accessibility/valid-lang.js | title": {
    "message": "`[lang]` attributes have a valid value"
  },
  "lighthouse-core/audits/accessibility/video-caption.js | description": {
    "message": "When a video provides a caption it is easier for deaf and hearing impaired users to access its information. [Learn more](https://web.dev/video-caption/)."
  },
  "lighthouse-core/audits/accessibility/video-caption.js | failureTitle": {
    "message": "`<video>` elements do not contain a `<track>` element with `[kind=\"captions\"]`."
  },
  "lighthouse-core/audits/accessibility/video-caption.js | title": {
    "message": "`<video>` elements contain a `<track>` element with `[kind=\"captions\"]`"
  },
  "lighthouse-core/audits/accessibility/video-description.js | description": {
    "message": "Audio descriptions provide relevant information for videos that dialogue cannot, such as facial expressions and scenes. [Learn more](https://web.dev/video-description/)."
  },
  "lighthouse-core/audits/accessibility/video-description.js | failureTitle": {
    "message": "`<video>` elements do not contain a `<track>` element with `[kind=\"description\"]`."
  },
  "lighthouse-core/audits/accessibility/video-description.js | title": {
    "message": "`<video>` elements contain a `<track>` element with `[kind=\"description\"]`"
  },
  "lighthouse-core/audits/apple-touch-icon.js | description": {
    "message": "For ideal appearance on iOS when users add a progressive web app to the home screen, define an `apple-touch-icon`. It must point to a non-transparent 192px (or 180px) square PNG. [Learn More](https://web.dev/apple-touch-icon/)."
  },
  "lighthouse-core/audits/apple-touch-icon.js | failureTitle": {
    "message": "Does not provide a valid `apple-touch-icon`"
  },
  "lighthouse-core/audits/apple-touch-icon.js | precomposedWarning": {
    "message": "`apple-touch-icon-precomposed` is out of date; `apple-touch-icon` is preferred."
  },
  "lighthouse-core/audits/apple-touch-icon.js | title": {
    "message": "Provides a valid `apple-touch-icon`"
  },
  "lighthouse-core/audits/bootup-time.js | chromeExtensionsWarning": {
    "message": "Chrome extensions negatively affected this page's load performance. Try auditing the page in incognito mode or from a Chrome profile without extensions."
  },
  "lighthouse-core/audits/bootup-time.js | columnScriptEval": {
    "message": "Script Evaluation"
  },
  "lighthouse-core/audits/bootup-time.js | columnScriptParse": {
    "message": "Script Parse"
  },
  "lighthouse-core/audits/bootup-time.js | columnTotal": {
    "message": "Total CPU Time"
  },
  "lighthouse-core/audits/bootup-time.js | description": {
    "message": "Consider reducing the time spent parsing, compiling, and executing JS. You may find delivering smaller JS payloads helps with this. [Learn more](https://web.dev/bootup-time/)."
  },
  "lighthouse-core/audits/bootup-time.js | failureTitle": {
    "message": "Reduce JavaScript execution time"
  },
  "lighthouse-core/audits/bootup-time.js | title": {
    "message": "JavaScript execution time"
  },
  "lighthouse-core/audits/byte-efficiency/duplicated-javascript.js | description": {
    "message": "Remove large, duplicate JavaScript modules from bundles to reduce unnecessary bytes consumed by network activity. "
  },
  "lighthouse-core/audits/byte-efficiency/duplicated-javascript.js | title": {
    "message": "Remove duplicate modules in JavaScript bundles"
  },
  "lighthouse-core/audits/byte-efficiency/efficient-animated-content.js | description": {
    "message": "Large GIFs are inefficient for delivering animated content. Consider using MPEG4/WebM videos for animations and PNG/WebP for static images instead of GIF to save network bytes. [Learn more](https://web.dev/efficient-animated-content/)"
  },
  "lighthouse-core/audits/byte-efficiency/efficient-animated-content.js | title": {
    "message": "Use video formats for animated content"
  },
  "lighthouse-core/audits/byte-efficiency/legacy-javascript.js | description": {
    "message": "Polyfills and transforms enable legacy browsers to use new JavaScript features. However, many aren't necessary for modern browsers. For your bundled JavaScript, adopt a modern script deployment strategy using module/nomodule feature detection to reduce the amount of code shipped to modern browsers, while retaining support for legacy browsers. [Learn More](https://philipwalton.com/articles/deploying-es2015-code-in-production-today/)"
  },
  "lighthouse-core/audits/byte-efficiency/legacy-javascript.js | title": {
    "message": "Avoid serving legacy JavaScript to modern browsers"
  },
  "lighthouse-core/audits/byte-efficiency/offscreen-images.js | description": {
    "message": "Consider lazy-loading offscreen and hidden images after all critical resources have finished loading to lower time to interactive. [Learn more](https://web.dev/offscreen-images/)."
  },
  "lighthouse-core/audits/byte-efficiency/offscreen-images.js | title": {
    "message": "Defer offscreen images"
  },
  "lighthouse-core/audits/byte-efficiency/render-blocking-resources.js | description": {
    "message": "Resources are blocking the first paint of your page. Consider delivering critical JS/CSS inline and deferring all non-critical JS/styles. [Learn more](https://web.dev/render-blocking-resources/)."
  },
  "lighthouse-core/audits/byte-efficiency/render-blocking-resources.js | title": {
    "message": "Eliminate render-blocking resources"
  },
  "lighthouse-core/audits/byte-efficiency/total-byte-weight.js | description": {
    "message": "Large network payloads cost users real money and are highly correlated with long load times. [Learn more](https://web.dev/total-byte-weight/)."
  },
  "lighthouse-core/audits/byte-efficiency/total-byte-weight.js | displayValue": {
    "message": "Total size was {totalBytes, number, bytes} KiB"
  },
  "lighthouse-core/audits/byte-efficiency/total-byte-weight.js | failureTitle": {
    "message": "Avoid enormous network payloads"
  },
  "lighthouse-core/audits/byte-efficiency/total-byte-weight.js | title": {
    "message": "Avoids enormous network payloads"
  },
  "lighthouse-core/audits/byte-efficiency/unminified-css.js | description": {
    "message": "Minifying CSS files can reduce network payload sizes. [Learn more](https://web.dev/unminified-css/)."
  },
  "lighthouse-core/audits/byte-efficiency/unminified-css.js | title": {
    "message": "Minify CSS"
  },
  "lighthouse-core/audits/byte-efficiency/unminified-javascript.js | description": {
    "message": "Minifying JavaScript files can reduce payload sizes and script parse time. [Learn more](https://web.dev/unminified-javascript/)."
  },
  "lighthouse-core/audits/byte-efficiency/unminified-javascript.js | title": {
    "message": "Minify JavaScript"
  },
  "lighthouse-core/audits/byte-efficiency/unused-css-rules.js | description": {
    "message": "Remove dead rules from stylesheets and defer the loading of CSS not used for above-the-fold content to reduce unnecessary bytes consumed by network activity. [Learn more](https://web.dev/unused-css-rules/)."
  },
  "lighthouse-core/audits/byte-efficiency/unused-css-rules.js | title": {
    "message": "Remove unused CSS"
  },
  "lighthouse-core/audits/byte-efficiency/unused-javascript.js | description": {
    "message": "Remove unused JavaScript to reduce bytes consumed by network activity. [Learn more](https://web.dev/unused-javascript/)."
  },
  "lighthouse-core/audits/byte-efficiency/unused-javascript.js | title": {
    "message": "Remove unused JavaScript"
  },
  "lighthouse-core/audits/byte-efficiency/uses-long-cache-ttl.js | description": {
    "message": "A long cache lifetime can speed up repeat visits to your page. [Learn more](https://web.dev/uses-long-cache-ttl/)."
  },
  "lighthouse-core/audits/byte-efficiency/uses-long-cache-ttl.js | displayValue": {
    "message": "{itemCount, plural,\n    =1 {1 resource found}\n    other {# resources found}\n    }"
  },
  "lighthouse-core/audits/byte-efficiency/uses-long-cache-ttl.js | failureTitle": {
    "message": "Serve static assets with an efficient cache policy"
  },
  "lighthouse-core/audits/byte-efficiency/uses-long-cache-ttl.js | title": {
    "message": "Uses efficient cache policy on static assets"
  },
  "lighthouse-core/audits/byte-efficiency/uses-optimized-images.js | description": {
    "message": "Optimized images load faster and consume less cellular data. [Learn more](https://web.dev/uses-optimized-images/)."
  },
  "lighthouse-core/audits/byte-efficiency/uses-optimized-images.js | title": {
    "message": "Efficiently encode images"
  },
  "lighthouse-core/audits/byte-efficiency/uses-responsive-images.js | description": {
    "message": "Serve images that are appropriately-sized to save cellular data and improve load time. [Learn more](https://web.dev/uses-responsive-images/)."
  },
  "lighthouse-core/audits/byte-efficiency/uses-responsive-images.js | title": {
    "message": "Properly size images"
  },
  "lighthouse-core/audits/byte-efficiency/uses-text-compression.js | description": {
    "message": "Text-based resources should be served with compression (gzip, deflate or brotli) to minimize total network bytes. [Learn more](https://web.dev/uses-text-compression/)."
  },
  "lighthouse-core/audits/byte-efficiency/uses-text-compression.js | title": {
    "message": "Enable text compression"
  },
  "lighthouse-core/audits/byte-efficiency/uses-webp-images.js | description": {
    "message": "Image formats like JPEG 2000, JPEG XR, and WebP often provide better compression than PNG or JPEG, which means faster downloads and less data consumption. [Learn more](https://web.dev/uses-webp-images/)."
  },
  "lighthouse-core/audits/byte-efficiency/uses-webp-images.js | title": {
    "message": "Serve images in next-gen formats"
  },
  "lighthouse-core/audits/content-width.js | description": {
    "message": "If the width of your app's content doesn't match the width of the viewport, your app might not be optimized for mobile screens. [Learn more](https://web.dev/content-width/)."
  },
  "lighthouse-core/audits/content-width.js | explanation": {
    "message": "The viewport size of {innerWidth}px does not match the window size of {outerWidth}px."
  },
  "lighthouse-core/audits/content-width.js | failureTitle": {
    "message": "Content is not sized correctly for the viewport"
  },
  "lighthouse-core/audits/content-width.js | title": {
    "message": "Content is sized correctly for the viewport"
  },
  "lighthouse-core/audits/critical-request-chains.js | description": {
    "message": "The Critical Request Chains below show you what resources are loaded with a high priority. Consider reducing the length of chains, reducing the download size of resources, or deferring the download of unnecessary resources to improve page load. [Learn more](https://web.dev/critical-request-chains/)."
  },
  "lighthouse-core/audits/critical-request-chains.js | displayValue": {
    "message": "{itemCount, plural,\n    =1 {1 chain found}\n    other {# chains found}\n    }"
  },
  "lighthouse-core/audits/critical-request-chains.js | title": {
    "message": "Avoid chaining critical requests"
  },
  "lighthouse-core/audits/deprecations.js | columnDeprecate": {
    "message": "Deprecation / Warning"
  },
  "lighthouse-core/audits/deprecations.js | columnLine": {
    "message": "Line"
  },
  "lighthouse-core/audits/deprecations.js | description": {
    "message": "Deprecated APIs will eventually be removed from the browser. [Learn more](https://web.dev/deprecations/)."
  },
  "lighthouse-core/audits/deprecations.js | displayValue": {
    "message": "{itemCount, plural,\n    =1 {1 warning found}\n    other {# warnings found}\n    }"
  },
  "lighthouse-core/audits/deprecations.js | failureTitle": {
    "message": "Uses deprecated APIs"
  },
  "lighthouse-core/audits/deprecations.js | title": {
    "message": "Avoids deprecated APIs"
  },
  "lighthouse-core/audits/dobetterweb/appcache-manifest.js | description": {
    "message": "Application Cache is deprecated. [Learn more](https://web.dev/appcache-manifest/)."
  },
  "lighthouse-core/audits/dobetterweb/appcache-manifest.js | displayValue": {
    "message": "Found \"{AppCacheManifest}\""
  },
  "lighthouse-core/audits/dobetterweb/appcache-manifest.js | failureTitle": {
    "message": "Uses Application Cache"
  },
  "lighthouse-core/audits/dobetterweb/appcache-manifest.js | title": {
    "message": "Avoids Application Cache"
  },
  "lighthouse-core/audits/dobetterweb/charset.js | description": {
    "message": "A character encoding declaration is required. It can be done with a <meta> tag in the first 1024 bytes of the HTML or in the Content-Type HTTP response header. [Learn more](https://web.dev/charset/)."
  },
  "lighthouse-core/audits/dobetterweb/charset.js | failureTitle": {
    "message": "Charset declaration is missing or occurs too late in the HTML"
  },
  "lighthouse-core/audits/dobetterweb/charset.js | title": {
    "message": "Properly defines charset"
  },
  "lighthouse-core/audits/dobetterweb/doctype.js | description": {
    "message": "Specifying a doctype prevents the browser from switching to quirks-mode. [Learn more](https://web.dev/doctype/)."
  },
  "lighthouse-core/audits/dobetterweb/doctype.js | explanationBadDoctype": {
    "message": "Doctype name must be the lowercase string `html`"
  },
  "lighthouse-core/audits/dobetterweb/doctype.js | explanationNoDoctype": {
    "message": "Document must contain a doctype"
  },
  "lighthouse-core/audits/dobetterweb/doctype.js | explanationPublicId": {
    "message": "Expected publicId to be an empty string"
  },
  "lighthouse-core/audits/dobetterweb/doctype.js | explanationSystemId": {
    "message": "Expected systemId to be an empty string"
  },
  "lighthouse-core/audits/dobetterweb/doctype.js | failureTitle": {
    "message": "Page lacks the HTML doctype, thus triggering quirks-mode"
  },
  "lighthouse-core/audits/dobetterweb/doctype.js | title": {
    "message": "Page has the HTML doctype"
  },
  "lighthouse-core/audits/dobetterweb/dom-size.js | columnStatistic": {
    "message": "Statistic"
  },
  "lighthouse-core/audits/dobetterweb/dom-size.js | columnValue": {
    "message": "Value"
  },
  "lighthouse-core/audits/dobetterweb/dom-size.js | description": {
    "message": "A large DOM will increase memory usage, cause longer [style calculations](https://developers.google.com/web/fundamentals/performance/rendering/reduce-the-scope-and-complexity-of-style-calculations), and produce costly [layout reflows](https://developers.google.com/speed/articles/reflow). [Learn more](https://web.dev/dom-size/)."
  },
  "lighthouse-core/audits/dobetterweb/dom-size.js | displayValue": {
    "message": "{itemCount, plural,\n    =1 {1 element}\n    other {# elements}\n    }"
  },
  "lighthouse-core/audits/dobetterweb/dom-size.js | failureTitle": {
    "message": "Avoid an excessive DOM size"
  },
  "lighthouse-core/audits/dobetterweb/dom-size.js | statisticDOMDepth": {
    "message": "Maximum DOM Depth"
  },
  "lighthouse-core/audits/dobetterweb/dom-size.js | statisticDOMElements": {
    "message": "Total DOM Elements"
  },
  "lighthouse-core/audits/dobetterweb/dom-size.js | statisticDOMWidth": {
    "message": "Maximum Child Elements"
  },
  "lighthouse-core/audits/dobetterweb/dom-size.js | title": {
    "message": "Avoids an excessive DOM size"
  },
  "lighthouse-core/audits/dobetterweb/external-anchors-use-rel-noopener.js | columnFailingAnchors": {
    "message": "Failing Anchors"
  },
  "lighthouse-core/audits/dobetterweb/external-anchors-use-rel-noopener.js | description": {
    "message": "Add `rel=\"noopener\"` or `rel=\"noreferrer\"` to any external links to improve performance and prevent security vulnerabilities. [Learn more](https://web.dev/external-anchors-use-rel-noopener/)."
  },
  "lighthouse-core/audits/dobetterweb/external-anchors-use-rel-noopener.js | failureTitle": {
    "message": "Links to cross-origin destinations are unsafe"
  },
  "lighthouse-core/audits/dobetterweb/external-anchors-use-rel-noopener.js | title": {
    "message": "Links to cross-origin destinations are safe"
  },
  "lighthouse-core/audits/dobetterweb/external-anchors-use-rel-noopener.js | warning": {
    "message": "Unable to determine the destination for anchor ({anchorHTML}). If not used as a hyperlink, consider removing target=_blank."
  },
  "lighthouse-core/audits/dobetterweb/geolocation-on-start.js | description": {
    "message": "Users are mistrustful of or confused by sites that request their location without context. Consider tying the request to a user action instead. [Learn more](https://web.dev/geolocation-on-start/)."
  },
  "lighthouse-core/audits/dobetterweb/geolocation-on-start.js | failureTitle": {
    "message": "Requests the geolocation permission on page load"
  },
  "lighthouse-core/audits/dobetterweb/geolocation-on-start.js | title": {
    "message": "Avoids requesting the geolocation permission on page load"
  },
  "lighthouse-core/audits/dobetterweb/js-libraries.js | columnVersion": {
    "message": "Version"
  },
  "lighthouse-core/audits/dobetterweb/js-libraries.js | description": {
    "message": "All front-end JavaScript libraries detected on the page. [Learn more](https://web.dev/js-libraries/)."
  },
  "lighthouse-core/audits/dobetterweb/js-libraries.js | title": {
    "message": "Detected JavaScript libraries"
  },
  "lighthouse-core/audits/dobetterweb/no-document-write.js | description": {
    "message": "For users on slow connections, external scripts dynamically injected via `document.write()` can delay page load by tens of seconds. [Learn more](https://web.dev/no-document-write/)."
  },
  "lighthouse-core/audits/dobetterweb/no-document-write.js | failureTitle": {
    "message": "Avoid `document.write()`"
  },
  "lighthouse-core/audits/dobetterweb/no-document-write.js | title": {
    "message": "Avoids `document.write()`"
  },
  "lighthouse-core/audits/dobetterweb/no-vulnerable-libraries.js | columnSeverity": {
    "message": "Highest Severity"
  },
  "lighthouse-core/audits/dobetterweb/no-vulnerable-libraries.js | columnVersion": {
    "message": "Library Version"
  },
  "lighthouse-core/audits/dobetterweb/no-vulnerable-libraries.js | columnVuln": {
    "message": "Vulnerability Count"
  },
  "lighthouse-core/audits/dobetterweb/no-vulnerable-libraries.js | description": {
    "message": "Some third-party scripts may contain known security vulnerabilities that are easily identified and exploited by attackers. [Learn more](https://web.dev/no-vulnerable-libraries/)."
  },
  "lighthouse-core/audits/dobetterweb/no-vulnerable-libraries.js | displayValue": {
    "message": "{itemCount, plural,\n    =1 {1 vulnerability detected}\n    other {# vulnerabilities detected}\n    }"
  },
  "lighthouse-core/audits/dobetterweb/no-vulnerable-libraries.js | failureTitle": {
    "message": "Includes front-end JavaScript libraries with known security vulnerabilities"
  },
  "lighthouse-core/audits/dobetterweb/no-vulnerable-libraries.js | rowSeverityHigh": {
    "message": "High"
  },
  "lighthouse-core/audits/dobetterweb/no-vulnerable-libraries.js | rowSeverityLow": {
    "message": "Low"
  },
  "lighthouse-core/audits/dobetterweb/no-vulnerable-libraries.js | rowSeverityMedium": {
    "message": "Medium"
  },
  "lighthouse-core/audits/dobetterweb/no-vulnerable-libraries.js | title": {
    "message": "Avoids front-end JavaScript libraries with known security vulnerabilities"
  },
  "lighthouse-core/audits/dobetterweb/notification-on-start.js | description": {
    "message": "Users are mistrustful of or confused by sites that request to send notifications without context. Consider tying the request to user gestures instead. [Learn more](https://web.dev/notification-on-start/)."
  },
  "lighthouse-core/audits/dobetterweb/notification-on-start.js | failureTitle": {
    "message": "Requests the notification permission on page load"
  },
  "lighthouse-core/audits/dobetterweb/notification-on-start.js | title": {
    "message": "Avoids requesting the notification permission on page load"
  },
  "lighthouse-core/audits/dobetterweb/password-inputs-can-be-pasted-into.js | columnFailingElem": {
    "message": "Failing Elements"
  },
  "lighthouse-core/audits/dobetterweb/password-inputs-can-be-pasted-into.js | description": {
    "message": "Preventing password pasting undermines good security policy. [Learn more](https://web.dev/password-inputs-can-be-pasted-into/)."
  },
  "lighthouse-core/audits/dobetterweb/password-inputs-can-be-pasted-into.js | failureTitle": {
    "message": "Prevents users to paste into password fields"
  },
  "lighthouse-core/audits/dobetterweb/password-inputs-can-be-pasted-into.js | title": {
    "message": "Allows users to paste into password fields"
  },
  "lighthouse-core/audits/dobetterweb/uses-http2.js | columnProtocol": {
    "message": "Protocol"
  },
  "lighthouse-core/audits/dobetterweb/uses-http2.js | description": {
    "message": "HTTP/2 offers many benefits over HTTP/1.1, including binary headers, multiplexing, and server push. [Learn more](https://web.dev/uses-http2/)."
  },
  "lighthouse-core/audits/dobetterweb/uses-http2.js | displayValue": {
    "message": "{itemCount, plural,\n    =1 {1 request not served via HTTP/2}\n    other {# requests not served via HTTP/2}\n    }"
  },
  "lighthouse-core/audits/dobetterweb/uses-http2.js | failureTitle": {
    "message": "Does not use HTTP/2 for all of its resources"
  },
  "lighthouse-core/audits/dobetterweb/uses-http2.js | title": {
    "message": "Uses HTTP/2 for its own resources"
  },
  "lighthouse-core/audits/dobetterweb/uses-passive-event-listeners.js | description": {
    "message": "Consider marking your touch and wheel event listeners as `passive` to improve your page's scroll performance. [Learn more](https://web.dev/uses-passive-event-listeners/)."
  },
  "lighthouse-core/audits/dobetterweb/uses-passive-event-listeners.js | failureTitle": {
    "message": "Does not use passive listeners to improve scrolling performance"
  },
  "lighthouse-core/audits/dobetterweb/uses-passive-event-listeners.js | title": {
    "message": "Uses passive listeners to improve scrolling performance"
  },
  "lighthouse-core/audits/errors-in-console.js | columnDesc": {
    "message": "Description"
  },
  "lighthouse-core/audits/errors-in-console.js | description": {
    "message": "Errors logged to the console indicate unresolved problems. They can come from network request failures and other browser concerns. [Learn more](https://web.dev/errors-in-console/)"
  },
  "lighthouse-core/audits/errors-in-console.js | failureTitle": {
    "message": "Browser errors were logged to the console"
  },
  "lighthouse-core/audits/errors-in-console.js | title": {
    "message": "No browser errors logged to the console"
  },
  "lighthouse-core/audits/font-display.js | description": {
    "message": "Leverage the font-display CSS feature to ensure text is user-visible while webfonts are loading. [Learn more](https://web.dev/font-display/)."
  },
  "lighthouse-core/audits/font-display.js | failureTitle": {
    "message": "Ensure text remains visible during webfont load"
  },
  "lighthouse-core/audits/font-display.js | title": {
    "message": "All text remains visible during webfont loads"
  },
  "lighthouse-core/audits/font-display.js | undeclaredFontOriginWarning": {
    "message": "{fontCountForOrigin, plural, =1 {Lighthouse was unable to automatically check the `font-display` value for the origin {fontOrigin}.} other {Lighthouse was unable to automatically check the `font-display` values for the origin {fontOrigin}.}}"
  },
  "lighthouse-core/audits/image-aspect-ratio.js | columnActual": {
    "message": "Aspect Ratio (Actual)"
  },
  "lighthouse-core/audits/image-aspect-ratio.js | columnDisplayed": {
    "message": "Aspect Ratio (Displayed)"
  },
  "lighthouse-core/audits/image-aspect-ratio.js | description": {
    "message": "Image display dimensions should match natural aspect ratio. [Learn more](https://web.dev/image-aspect-ratio/)."
  },
  "lighthouse-core/audits/image-aspect-ratio.js | failureTitle": {
    "message": "Displays images with incorrect aspect ratio"
  },
  "lighthouse-core/audits/image-aspect-ratio.js | title": {
    "message": "Displays images with correct aspect ratio"
  },
  "lighthouse-core/audits/image-aspect-ratio.js | warningCompute": {
    "message": "Invalid image sizing information {url}"
  },
  "lighthouse-core/audits/image-size-responsive.js | columnActual": {
    "message": "Actual size"
  },
  "lighthouse-core/audits/image-size-responsive.js | columnDisplayed": {
    "message": "Displayed size"
  },
  "lighthouse-core/audits/image-size-responsive.js | columnExpected": {
    "message": "Expected size"
  },
  "lighthouse-core/audits/image-size-responsive.js | description": {
    "message": "Image natural dimensions should be proportional to the display size and the pixel ratio to maximize image clarity. [Learn more](https://web.dev/serve-responsive-images/)."
  },
  "lighthouse-core/audits/image-size-responsive.js | failureTitle": {
    "message": "Serves images with low resolution"
  },
  "lighthouse-core/audits/image-size-responsive.js | title": {
    "message": "Serves images with appropriate resolution"
  },
  "lighthouse-core/audits/installable-manifest.js | description": {
    "message": "Browsers can proactively prompt users to add your app to their homescreen, which can lead to higher engagement. [Learn more](https://web.dev/installable-manifest/)."
  },
  "lighthouse-core/audits/installable-manifest.js | failureTitle": {
    "message": "Web app manifest does not meet the installability requirements"
  },
  "lighthouse-core/audits/installable-manifest.js | title": {
    "message": "Web app manifest meets the installability requirements"
  },
  "lighthouse-core/audits/is-on-https.js | allowed": {
    "message": "Allowed"
  },
  "lighthouse-core/audits/is-on-https.js | blocked": {
    "message": "Blocked"
  },
  "lighthouse-core/audits/is-on-https.js | columnInsecureURL": {
    "message": "Insecure URL"
  },
  "lighthouse-core/audits/is-on-https.js | columnResolution": {
    "message": "Request Resolution"
  },
  "lighthouse-core/audits/is-on-https.js | description": {
    "message": "All sites should be protected with HTTPS, even ones that don't handle sensitive data. This includes avoiding [mixed content](https://developers.google.com/web/fundamentals/security/prevent-mixed-content/what-is-mixed-content), where some resources are loaded over HTTP despite the initial request being servedover HTTPS. HTTPS prevents intruders from tampering with or passively listening in on the communications between your app and your users, and is a prerequisite for HTTP/2 and many new web platform APIs. [Learn more](https://web.dev/is-on-https/)."
  },
  "lighthouse-core/audits/is-on-https.js | displayValue": {
    "message": "{itemCount, plural,\n    =1 {1 insecure request found}\n    other {# insecure requests found}\n    }"
  },
  "lighthouse-core/audits/is-on-https.js | failureTitle": {
    "message": "Does not use HTTPS"
  },
  "lighthouse-core/audits/is-on-https.js | title": {
    "message": "Uses HTTPS"
  },
  "lighthouse-core/audits/is-on-https.js | upgraded": {
    "message": "Automatically upgraded to HTTPS"
  },
  "lighthouse-core/audits/is-on-https.js | warning": {
    "message": "Allowed with warning"
  },
  "lighthouse-core/audits/largest-contentful-paint-element.js | description": {
    "message": "This is the largest contentful element painted within the viewport. [Learn More](https://web.dev/lighthouse-largest-contentful-paint/)"
  },
  "lighthouse-core/audits/largest-contentful-paint-element.js | displayValue": {
    "message": "{itemCount, plural,\n    =1 {1 element found}\n    other {# elements found}\n    }"
  },
  "lighthouse-core/audits/largest-contentful-paint-element.js | title": {
    "message": "Largest Contentful Paint element"
  },
  "lighthouse-core/audits/layout-shift-elements.js | columnContribution": {
    "message": "CLS Contribution"
  },
  "lighthouse-core/audits/layout-shift-elements.js | description": {
    "message": "These DOM elements contribute most to the CLS of the page."
  },
  "lighthouse-core/audits/layout-shift-elements.js | displayValue": {
    "message": "{nodeCount, plural,\n    =1 {1 element found}\n    other {# elements found}\n    }"
  },
  "lighthouse-core/audits/layout-shift-elements.js | title": {
    "message": "Avoid large layout shifts"
  },
  "lighthouse-core/audits/load-fast-enough-for-pwa.js | description": {
    "message": "A fast page load over a cellular network ensures a good mobile user experience. [Learn more](https://web.dev/load-fast-enough-for-pwa/)."
  },
  "lighthouse-core/audits/load-fast-enough-for-pwa.js | displayValueText": {
    "message": "Interactive at {timeInMs, number, seconds} s"
  },
  "lighthouse-core/audits/load-fast-enough-for-pwa.js | displayValueTextWithOverride": {
    "message": "Interactive on simulated mobile network at {timeInMs, number, seconds} s"
  },
  "lighthouse-core/audits/load-fast-enough-for-pwa.js | explanationLoadSlow": {
    "message": "Your page loads too slowly and is not interactive within 10 seconds. Look at the opportunities and diagnostics in the \"Performance\" section to learn how to improve."
  },
  "lighthouse-core/audits/load-fast-enough-for-pwa.js | failureTitle": {
    "message": "Page load is not fast enough on mobile networks"
  },
  "lighthouse-core/audits/load-fast-enough-for-pwa.js | title": {
    "message": "Page load is fast enough on mobile networks"
  },
  "lighthouse-core/audits/long-tasks.js | description": {
    "message": "Lists the longest tasks on the main thread, useful for identifying worst contributors to input delay. [Learn more](https://web.dev/long-tasks-devtools/)"
  },
  "lighthouse-core/audits/long-tasks.js | displayValue": {
    "message": "{itemCount, plural,\n  =1 {# long task found}\n  other {# long tasks found}\n  }"
  },
  "lighthouse-core/audits/long-tasks.js | title": {
    "message": "Avoid long main-thread tasks"
  },
  "lighthouse-core/audits/mainthread-work-breakdown.js | columnCategory": {
    "message": "Category"
  },
  "lighthouse-core/audits/mainthread-work-breakdown.js | description": {
    "message": "Consider reducing the time spent parsing, compiling and executing JS. You may find delivering smaller JS payloads helps with this. [Learn more](https://web.dev/mainthread-work-breakdown/)"
  },
  "lighthouse-core/audits/mainthread-work-breakdown.js | failureTitle": {
    "message": "Minimize main-thread work"
  },
  "lighthouse-core/audits/mainthread-work-breakdown.js | title": {
    "message": "Minimizes main-thread work"
  },
  "lighthouse-core/audits/manual/pwa-cross-browser.js | description": {
    "message": "To reach the most number of users, sites should work across every major browser. [Learn more](https://web.dev/pwa-cross-browser/)."
  },
  "lighthouse-core/audits/manual/pwa-cross-browser.js | title": {
    "message": "Site works cross-browser"
  },
  "lighthouse-core/audits/manual/pwa-each-page-has-url.js | description": {
    "message": "Ensure individual pages are deep linkable via URL and that URLs are unique for the purpose of shareability on social media. [Learn more](https://web.dev/pwa-each-page-has-url/)."
  },
  "lighthouse-core/audits/manual/pwa-each-page-has-url.js | title": {
    "message": "Each page has a URL"
  },
  "lighthouse-core/audits/manual/pwa-page-transitions.js | description": {
    "message": "Transitions should feel snappy as you tap around, even on a slow network. This experience is key to a user's perception of performance. [Learn more](https://web.dev/pwa-page-transitions/)."
  },
  "lighthouse-core/audits/manual/pwa-page-transitions.js | title": {
    "message": "Page transitions don't feel like they block on the network"
  },
  "lighthouse-core/audits/maskable-icon.js | description": {
    "message": "A maskable icon ensures that the image fills the entire shape without being letterboxed when installing the app on a device. [Learn more](https://web.dev/maskable-icon-audit/)."
  },
  "lighthouse-core/audits/maskable-icon.js | failureTitle": {
    "message": "Manifest doesn't have a maskable icon"
  },
  "lighthouse-core/audits/maskable-icon.js | title": {
    "message": "Manifest has a maskable icon"
  },
  "lighthouse-core/audits/metrics/cumulative-layout-shift.js | description": {
    "message": "Cumulative Layout Shift measures the movement of visible elements within the viewport. [Learn more](https://web.dev/cls/)."
  },
  "lighthouse-core/audits/metrics/estimated-input-latency.js | description": {
    "message": "Estimated Input Latency is an estimate of how long your app takes to respond to user input, in milliseconds, during the busiest 5s window of page load. If your latency is higher than 50 ms, users may perceive your app as laggy. [Learn more](https://web.dev/estimated-input-latency/)."
  },
  "lighthouse-core/audits/metrics/first-contentful-paint.js | description": {
    "message": "First Contentful Paint marks the time at which the first text or image is painted. [Learn more](https://web.dev/first-contentful-paint/)."
  },
  "lighthouse-core/audits/metrics/first-cpu-idle.js | description": {
    "message": "First CPU Idle marks the first time at which the page's main thread is quiet enough to handle input.  [Learn more](https://web.dev/first-cpu-idle/)."
  },
  "lighthouse-core/audits/metrics/first-meaningful-paint.js | description": {
    "message": "First Meaningful Paint measures when the primary content of a page is visible. [Learn more](https://web.dev/first-meaningful-paint/)."
  },
  "lighthouse-core/audits/metrics/interactive.js | description": {
    "message": "Time to interactive is the amount of time it takes for the page to become fully interactive. [Learn more](https://web.dev/interactive/)."
  },
  "lighthouse-core/audits/metrics/largest-contentful-paint.js | description": {
    "message": "Largest Contentful Paint marks the time at which the largest text or image is painted. [Learn More](https://web.dev/lighthouse-largest-contentful-paint/)"
  },
  "lighthouse-core/audits/metrics/max-potential-fid.js | description": {
    "message": "The maximum potential First Input Delay that your users could experience is the duration of the longest task. [Learn more](https://web.dev/lighthouse-max-potential-fid/)."
  },
  "lighthouse-core/audits/metrics/speed-index.js | description": {
    "message": "Speed Index shows how quickly the contents of a page are visibly populated. [Learn more](https://web.dev/speed-index/)."
  },
  "lighthouse-core/audits/metrics/total-blocking-time.js | description": {
    "message": "Sum of all time periods between FCP and Time to Interactive, when task length exceeded 50ms, expressed in milliseconds. [Learn more](https://web.dev/lighthouse-total-blocking-time/)."
  },
  "lighthouse-core/audits/network-rtt.js | description": {
    "message": "Network round trip times (RTT) have a large impact on performance. If the RTT to an origin is high, it's an indication that servers closer to the user could improve performance. [Learn more](https://hpbn.co/primer-on-latency-and-bandwidth/)."
  },
  "lighthouse-core/audits/network-rtt.js | title": {
    "message": "Network Round Trip Times"
  },
  "lighthouse-core/audits/network-server-latency.js | description": {
    "message": "Server latencies can impact web performance. If the server latency of an origin is high, it's an indication the server is overloaded or has poor backend performance. [Learn more](https://hpbn.co/primer-on-web-performance/#analyzing-the-resource-waterfall)."
  },
  "lighthouse-core/audits/network-server-latency.js | title": {
    "message": "Server Backend Latencies"
  },
<<<<<<< HEAD
  "lighthouse-core/audits/non-composited-animations.js | description": {
    "message": "Animations which are not composited can be janky and contribute to CLS. [Learn more]()"
  },
  "lighthouse-core/audits/non-composited-animations.js | displayValue": {
    "message": "{itemCount, plural,\n  =1 {# animation found}\n  other {# animations found}\n  }"
  },
  "lighthouse-core/audits/non-composited-animations.js | title": {
    "message": "Avoid non-composited animations"
  },
  "lighthouse-core/audits/non-composited-animations.js | unsupportedCSS": {
    "message": "Unsupported CSS Property"
=======
  "lighthouse-core/audits/no-unload-listeners.js | description": {
    "message": "The `unload` event does not fire reliably and listening for it can prevent browser optimizations like the Back-Forward Cache. Consider using the `pagehide` or `visibilitychange` events instead. [Learn More](https://developers.google.com/web/updates/2018/07/page-lifecycle-api#the-unload-event)"
  },
  "lighthouse-core/audits/no-unload-listeners.js | failureTitle": {
    "message": "Registers an `unload` listener"
  },
  "lighthouse-core/audits/no-unload-listeners.js | title": {
    "message": "Avoids `unload` event listeners"
>>>>>>> 45c2e8cd
  },
  "lighthouse-core/audits/offline-start-url.js | description": {
    "message": "A service worker enables your web app to be reliable in unpredictable network conditions. [Learn more](https://web.dev/offline-start-url/)."
  },
  "lighthouse-core/audits/offline-start-url.js | errorLoading": {
    "message": "Error loading {url} in Service Worker, got status code {statusCode}"
  },
  "lighthouse-core/audits/offline-start-url.js | failureTitle": {
    "message": "`start_url` does not respond with a 200 when offline"
  },
  "lighthouse-core/audits/offline-start-url.js | title": {
    "message": "`start_url` responds with a 200 when offline"
  },
  "lighthouse-core/audits/offline-start-url.js | warningCantStart": {
    "message": "Lighthouse couldn't read the `start_url` from the manifest. As a result, the `start_url` was assumed to be the document's URL. Error message: '{manifestWarning}'."
  },
  "lighthouse-core/audits/performance-budget.js | description": {
    "message": "Keep the quantity and size of network requests under the targets set by the provided performance budget. [Learn more](https://developers.google.com/web/tools/lighthouse/audits/budgets)."
  },
  "lighthouse-core/audits/performance-budget.js | requestCountOverBudget": {
    "message": "{count, plural,\n    =1 {1 request}\n    other {# requests}\n   }"
  },
  "lighthouse-core/audits/performance-budget.js | title": {
    "message": "Performance budget"
  },
  "lighthouse-core/audits/redirects-http.js | description": {
    "message": "If you've already set up HTTPS, make sure that you redirect all HTTP traffic to HTTPS in order to enable secure web features for all your users. [Learn more](https://web.dev/redirects-http/)."
  },
  "lighthouse-core/audits/redirects-http.js | failureTitle": {
    "message": "Does not redirect HTTP traffic to HTTPS"
  },
  "lighthouse-core/audits/redirects-http.js | title": {
    "message": "Redirects HTTP traffic to HTTPS"
  },
  "lighthouse-core/audits/redirects.js | description": {
    "message": "Redirects introduce additional delays before the page can be loaded. [Learn more](https://web.dev/redirects/)."
  },
  "lighthouse-core/audits/redirects.js | title": {
    "message": "Avoid multiple page redirects"
  },
  "lighthouse-core/audits/resource-summary.js | description": {
    "message": "To set budgets for the quantity and size of page resources, add a budget.json file. [Learn more](https://web.dev/use-lighthouse-for-performance-budgets/)."
  },
  "lighthouse-core/audits/resource-summary.js | displayValue": {
    "message": "{requestCount, plural, =1 {1 request • {byteCount, number, bytes} KiB} other {# requests • {byteCount, number, bytes} KiB}}"
  },
  "lighthouse-core/audits/resource-summary.js | title": {
    "message": "Keep request counts low and transfer sizes small"
  },
  "lighthouse-core/audits/seo/canonical.js | description": {
    "message": "Canonical links suggest which URL to show in search results. [Learn more](https://web.dev/canonical/)."
  },
  "lighthouse-core/audits/seo/canonical.js | explanationConflict": {
    "message": "Multiple conflicting URLs ({urlList})"
  },
  "lighthouse-core/audits/seo/canonical.js | explanationDifferentDomain": {
    "message": "Points to a different domain ({url})"
  },
  "lighthouse-core/audits/seo/canonical.js | explanationInvalid": {
    "message": "Invalid URL ({url})"
  },
  "lighthouse-core/audits/seo/canonical.js | explanationPointsElsewhere": {
    "message": "Points to another `hreflang` location ({url})"
  },
  "lighthouse-core/audits/seo/canonical.js | explanationRelative": {
    "message": "Relative URL ({url})"
  },
  "lighthouse-core/audits/seo/canonical.js | explanationRoot": {
    "message": "Points to the domain's root URL (the homepage), instead of an equivalent page of content"
  },
  "lighthouse-core/audits/seo/canonical.js | failureTitle": {
    "message": "Document does not have a valid `rel=canonical`"
  },
  "lighthouse-core/audits/seo/canonical.js | title": {
    "message": "Document has a valid `rel=canonical`"
  },
  "lighthouse-core/audits/seo/crawlable-anchors.js | columnFailingLink": {
    "message": "Uncrawlable Link"
  },
  "lighthouse-core/audits/seo/crawlable-anchors.js | description": {
    "message": "Search engines may use `href` attributes on links to crawl websites. Ensure that the `href` attribute of anchor elements links to an appropriate destination, so more pages of the site can be discovered. [Learn More](https://support.google.com/webmasters/answer/9112205)"
  },
  "lighthouse-core/audits/seo/crawlable-anchors.js | failureTitle": {
    "message": "Links are not crawlable"
  },
  "lighthouse-core/audits/seo/crawlable-anchors.js | title": {
    "message": "Links are crawlable"
  },
  "lighthouse-core/audits/seo/font-size.js | description": {
    "message": "Font sizes less than 12px are too small to be legible and require mobile visitors to “pinch to zoom” in order to read. Strive to have >60% of page text ≥12px. [Learn more](https://web.dev/font-size/)."
  },
  "lighthouse-core/audits/seo/font-size.js | displayValue": {
    "message": "{decimalProportion, number, extendedPercent} legible text"
  },
  "lighthouse-core/audits/seo/font-size.js | explanationViewport": {
    "message": "Text is illegible because there's no viewport meta tag optimized for mobile screens."
  },
  "lighthouse-core/audits/seo/font-size.js | failureTitle": {
    "message": "Document doesn't use legible font sizes"
  },
  "lighthouse-core/audits/seo/font-size.js | title": {
    "message": "Document uses legible font sizes"
  },
  "lighthouse-core/audits/seo/hreflang.js | description": {
    "message": "hreflang links tell search engines what version of a page they should list in search results for a given language or region. [Learn more](https://web.dev/hreflang/)."
  },
  "lighthouse-core/audits/seo/hreflang.js | failureTitle": {
    "message": "Document doesn't have a valid `hreflang`"
  },
  "lighthouse-core/audits/seo/hreflang.js | notFullyQualified": {
    "message": "Relative href value"
  },
  "lighthouse-core/audits/seo/hreflang.js | title": {
    "message": "Document has a valid `hreflang`"
  },
  "lighthouse-core/audits/seo/hreflang.js | unexpectedLanguage": {
    "message": "Unexpected language code"
  },
  "lighthouse-core/audits/seo/http-status-code.js | description": {
    "message": "Pages with unsuccessful HTTP status codes may not be indexed properly. [Learn more](https://web.dev/http-status-code/)."
  },
  "lighthouse-core/audits/seo/http-status-code.js | failureTitle": {
    "message": "Page has unsuccessful HTTP status code"
  },
  "lighthouse-core/audits/seo/http-status-code.js | title": {
    "message": "Page has successful HTTP status code"
  },
  "lighthouse-core/audits/seo/is-crawlable.js | description": {
    "message": "Search engines are unable to include your pages in search results if they don't have permission to crawl them. [Learn more](https://web.dev/is-crawable/)."
  },
  "lighthouse-core/audits/seo/is-crawlable.js | failureTitle": {
    "message": "Page is blocked from indexing"
  },
  "lighthouse-core/audits/seo/is-crawlable.js | title": {
    "message": "Page isn’t blocked from indexing"
  },
  "lighthouse-core/audits/seo/link-text.js | description": {
    "message": "Descriptive link text helps search engines understand your content. [Learn more](https://web.dev/link-text/)."
  },
  "lighthouse-core/audits/seo/link-text.js | displayValue": {
    "message": "{itemCount, plural,\n    =1 {1 link found}\n    other {# links found}\n    }"
  },
  "lighthouse-core/audits/seo/link-text.js | failureTitle": {
    "message": "Links do not have descriptive text"
  },
  "lighthouse-core/audits/seo/link-text.js | title": {
    "message": "Links have descriptive text"
  },
  "lighthouse-core/audits/seo/manual/structured-data.js | description": {
    "message": "Run the [Structured Data Testing Tool](https://search.google.com/structured-data/testing-tool/) and the [Structured Data Linter](http://linter.structured-data.org/) to validate structured data. [Learn more](https://web.dev/structured-data/)."
  },
  "lighthouse-core/audits/seo/manual/structured-data.js | title": {
    "message": "Structured data is valid"
  },
  "lighthouse-core/audits/seo/meta-description.js | description": {
    "message": "Meta descriptions may be included in search results to concisely summarize page content. [Learn more](https://web.dev/meta-description/)."
  },
  "lighthouse-core/audits/seo/meta-description.js | explanation": {
    "message": "Description text is empty."
  },
  "lighthouse-core/audits/seo/meta-description.js | failureTitle": {
    "message": "Document does not have a meta description"
  },
  "lighthouse-core/audits/seo/meta-description.js | title": {
    "message": "Document has a meta description"
  },
  "lighthouse-core/audits/seo/plugins.js | description": {
    "message": "Search engines can't index plugin content, and many devices restrict plugins or don't support them. [Learn more](https://web.dev/plugins/)."
  },
  "lighthouse-core/audits/seo/plugins.js | failureTitle": {
    "message": "Document uses plugins"
  },
  "lighthouse-core/audits/seo/plugins.js | title": {
    "message": "Document avoids plugins"
  },
  "lighthouse-core/audits/seo/robots-txt.js | description": {
    "message": "If your robots.txt file is malformed, crawlers may not be able to understand how you want your website to be crawled or indexed. [Learn more](https://web.dev/robots-txt/)."
  },
  "lighthouse-core/audits/seo/robots-txt.js | displayValueHttpBadCode": {
    "message": "Request for robots.txt returned HTTP status: {statusCode}"
  },
  "lighthouse-core/audits/seo/robots-txt.js | displayValueValidationError": {
    "message": "{itemCount, plural,\n    =1 {1 error found}\n    other {# errors found}\n    }"
  },
  "lighthouse-core/audits/seo/robots-txt.js | explanation": {
    "message": "Lighthouse was unable to download a robots.txt file"
  },
  "lighthouse-core/audits/seo/robots-txt.js | failureTitle": {
    "message": "robots.txt is not valid"
  },
  "lighthouse-core/audits/seo/robots-txt.js | title": {
    "message": "robots.txt is valid"
  },
  "lighthouse-core/audits/seo/tap-targets.js | description": {
    "message": "Interactive elements like buttons and links should be large enough (48x48px), and have enough space around them, to be easy enough to tap without overlapping onto other elements. [Learn more](https://web.dev/tap-targets/)."
  },
  "lighthouse-core/audits/seo/tap-targets.js | displayValue": {
    "message": "{decimalProportion, number, percent} appropriately sized tap targets"
  },
  "lighthouse-core/audits/seo/tap-targets.js | explanationViewportMetaNotOptimized": {
    "message": "Tap targets are too small because there's no viewport meta tag optimized for mobile screens"
  },
  "lighthouse-core/audits/seo/tap-targets.js | failureTitle": {
    "message": "Tap targets are not sized appropriately"
  },
  "lighthouse-core/audits/seo/tap-targets.js | overlappingTargetHeader": {
    "message": "Overlapping Target"
  },
  "lighthouse-core/audits/seo/tap-targets.js | tapTargetHeader": {
    "message": "Tap Target"
  },
  "lighthouse-core/audits/seo/tap-targets.js | title": {
    "message": "Tap targets are sized appropriately"
  },
  "lighthouse-core/audits/server-response-time.js | description": {
    "message": "Keep the server response time for the main document short because all other requests depend on it. [Learn more](https://web.dev/time-to-first-byte/)."
  },
  "lighthouse-core/audits/server-response-time.js | displayValue": {
    "message": "Root document took {timeInMs, number, milliseconds} ms"
  },
  "lighthouse-core/audits/server-response-time.js | failureTitle": {
    "message": "Reduce initial server response time"
  },
  "lighthouse-core/audits/server-response-time.js | title": {
    "message": "Initial server response time was short"
  },
  "lighthouse-core/audits/service-worker.js | description": {
    "message": "The service worker is the technology that enables your app to use many Progressive Web App features, such as offline, add to homescreen, and push notifications. [Learn more](https://web.dev/service-worker/)."
  },
  "lighthouse-core/audits/service-worker.js | explanationBadManifest": {
    "message": "This page is controlled by a service worker, however no `start_url` was found because manifest failed to parse as valid JSON"
  },
  "lighthouse-core/audits/service-worker.js | explanationBadStartUrl": {
    "message": "This page is controlled by a service worker, however the `start_url` ({startUrl}) is not in the service worker's scope ({scopeUrl})"
  },
  "lighthouse-core/audits/service-worker.js | explanationNoManifest": {
    "message": "This page is controlled by a service worker, however no `start_url` was found because no manifest was fetched."
  },
  "lighthouse-core/audits/service-worker.js | explanationOutOfScope": {
    "message": "This origin has one or more service workers, however the page ({pageUrl}) is not in scope."
  },
  "lighthouse-core/audits/service-worker.js | failureTitle": {
    "message": "Does not register a service worker that controls page and `start_url`"
  },
  "lighthouse-core/audits/service-worker.js | title": {
    "message": "Registers a service worker that controls page and `start_url`"
  },
  "lighthouse-core/audits/splash-screen.js | description": {
    "message": "A themed splash screen ensures a high-quality experience when users launch your app from their homescreens. [Learn more](https://web.dev/splash-screen/)."
  },
  "lighthouse-core/audits/splash-screen.js | failureTitle": {
    "message": "Is not configured for a custom splash screen"
  },
  "lighthouse-core/audits/splash-screen.js | title": {
    "message": "Configured for a custom splash screen"
  },
  "lighthouse-core/audits/themed-omnibox.js | description": {
    "message": "The browser address bar can be themed to match your site. [Learn more](https://web.dev/themed-omnibox/)."
  },
  "lighthouse-core/audits/themed-omnibox.js | failureTitle": {
    "message": "Does not set a theme color for the address bar."
  },
  "lighthouse-core/audits/themed-omnibox.js | title": {
    "message": "Sets a theme color for the address bar."
  },
  "lighthouse-core/audits/third-party-summary.js | columnBlockingTime": {
    "message": "Main-Thread Blocking Time"
  },
  "lighthouse-core/audits/third-party-summary.js | columnThirdParty": {
    "message": "Third-Party"
  },
  "lighthouse-core/audits/third-party-summary.js | description": {
    "message": "Third-party code can significantly impact load performance. Limit the number of redundant third-party providers and try to load third-party code after your page has primarily finished loading. [Learn more](https://developers.google.com/web/fundamentals/performance/optimizing-content-efficiency/loading-third-party-javascript/)."
  },
  "lighthouse-core/audits/third-party-summary.js | displayValue": {
    "message": "Third-party code blocked the main thread for {timeInMs, number, milliseconds} ms"
  },
  "lighthouse-core/audits/third-party-summary.js | failureTitle": {
    "message": "Reduce the impact of third-party code"
  },
  "lighthouse-core/audits/third-party-summary.js | title": {
    "message": "Minimize third-party usage"
  },
  "lighthouse-core/audits/timing-budget.js | columnMeasurement": {
    "message": "Measurement"
  },
  "lighthouse-core/audits/timing-budget.js | columnTimingMetric": {
    "message": "Metric"
  },
  "lighthouse-core/audits/timing-budget.js | description": {
    "message": "Set a timing budget to help you keep an eye on the performance of your site. Performant sites load fast and respond to user input events quickly. [Learn more](https://developers.google.com/web/tools/lighthouse/audits/budgets)."
  },
  "lighthouse-core/audits/timing-budget.js | title": {
    "message": "Timing budget"
  },
  "lighthouse-core/audits/user-timings.js | columnType": {
    "message": "Type"
  },
  "lighthouse-core/audits/user-timings.js | description": {
    "message": "Consider instrumenting your app with the User Timing API to measure your app's real-world performance during key user experiences. [Learn more](https://web.dev/user-timings/)."
  },
  "lighthouse-core/audits/user-timings.js | displayValue": {
    "message": "{itemCount, plural,\n    =1 {1 user timing}\n    other {# user timings}\n    }"
  },
  "lighthouse-core/audits/user-timings.js | title": {
    "message": "User Timing marks and measures"
  },
  "lighthouse-core/audits/uses-rel-preconnect.js | crossoriginWarning": {
    "message": "A preconnect <link> was found for \"{securityOrigin}\" but was not used by the browser. Check that you are using the `crossorigin` attribute properly."
  },
  "lighthouse-core/audits/uses-rel-preconnect.js | description": {
    "message": "Consider adding `preconnect` or `dns-prefetch` resource hints to establish early connections to important third-party origins. [Learn more](https://web.dev/uses-rel-preconnect/)."
  },
  "lighthouse-core/audits/uses-rel-preconnect.js | title": {
    "message": "Preconnect to required origins"
  },
  "lighthouse-core/audits/uses-rel-preconnect.js | tooManyPreconnectLinksWarning": {
    "message": "More than 2 preconnect links were found. Preconnect links should be used sparingly and only to the most important origins."
  },
  "lighthouse-core/audits/uses-rel-preload.js | crossoriginWarning": {
    "message": "A preload <link> was found for \"{preloadURL}\" but was not used by the browser. Check that you are using the `crossorigin` attribute properly."
  },
  "lighthouse-core/audits/uses-rel-preload.js | description": {
    "message": "Consider using `<link rel=preload>` to prioritize fetching resources that are currently requested later in page load. [Learn more](https://web.dev/uses-rel-preload/)."
  },
  "lighthouse-core/audits/uses-rel-preload.js | title": {
    "message": "Preload key requests"
  },
  "lighthouse-core/audits/viewport.js | description": {
    "message": "Add a `<meta name=\"viewport\">` tag to optimize your app for mobile screens. [Learn more](https://web.dev/viewport/)."
  },
  "lighthouse-core/audits/viewport.js | explanationNoTag": {
    "message": "No `<meta name=\"viewport\">` tag found"
  },
  "lighthouse-core/audits/viewport.js | failureTitle": {
    "message": "Does not have a `<meta name=\"viewport\">` tag with `width` or `initial-scale`"
  },
  "lighthouse-core/audits/viewport.js | title": {
    "message": "Has a `<meta name=\"viewport\">` tag with `width` or `initial-scale`"
  },
  "lighthouse-core/audits/without-javascript.js | description": {
    "message": "Your app should display some content when JavaScript is disabled, even if it's just a warning to the user that JavaScript is required to use the app. [Learn more](https://web.dev/without-javascript/)."
  },
  "lighthouse-core/audits/without-javascript.js | explanation": {
    "message": "The page body should render some content if its scripts are not available."
  },
  "lighthouse-core/audits/without-javascript.js | failureTitle": {
    "message": "Does not provide fallback content when JavaScript is not available"
  },
  "lighthouse-core/audits/without-javascript.js | title": {
    "message": "Contains some content when JavaScript is not available"
  },
  "lighthouse-core/audits/works-offline.js | description": {
    "message": "If you're building a Progressive Web App, consider using a service worker so that your app can work offline. [Learn more](https://web.dev/works-offline/)."
  },
  "lighthouse-core/audits/works-offline.js | failureTitle": {
    "message": "Current page does not respond with a 200 when offline"
  },
  "lighthouse-core/audits/works-offline.js | title": {
    "message": "Current page responds with a 200 when offline"
  },
  "lighthouse-core/audits/works-offline.js | warningNoLoad": {
    "message": "The page may not be loading offline because your test URL ({requested}) was redirected to \"{final}\". Try testing the second URL directly."
  },
  "lighthouse-core/config/default-config.js | a11yAriaGroupDescription": {
    "message": "These are opportunities to improve the usage of ARIA in your application which may enhance the experience for users of assistive technology, like a screen reader."
  },
  "lighthouse-core/config/default-config.js | a11yAriaGroupTitle": {
    "message": "ARIA"
  },
  "lighthouse-core/config/default-config.js | a11yAudioVideoGroupDescription": {
    "message": "These are opportunities to provide alternative content for audio and video. This may improve the experience for users with hearing or vision impairments."
  },
  "lighthouse-core/config/default-config.js | a11yAudioVideoGroupTitle": {
    "message": "Audio and video"
  },
  "lighthouse-core/config/default-config.js | a11yBestPracticesGroupDescription": {
    "message": "These items highlight common accessibility best practices."
  },
  "lighthouse-core/config/default-config.js | a11yBestPracticesGroupTitle": {
    "message": "Best practices"
  },
  "lighthouse-core/config/default-config.js | a11yCategoryDescription": {
    "message": "These checks highlight opportunities to [improve the accessibility of your web app](https://developers.google.com/web/fundamentals/accessibility). Only a subset of accessibility issues can be automatically detected so manual testing is also encouraged."
  },
  "lighthouse-core/config/default-config.js | a11yCategoryManualDescription": {
    "message": "These items address areas which an automated testing tool cannot cover. Learn more in our guide on [conducting an accessibility review](https://developers.google.com/web/fundamentals/accessibility/how-to-review)."
  },
  "lighthouse-core/config/default-config.js | a11yCategoryTitle": {
    "message": "Accessibility"
  },
  "lighthouse-core/config/default-config.js | a11yColorContrastGroupDescription": {
    "message": "These are opportunities to improve the legibility of your content."
  },
  "lighthouse-core/config/default-config.js | a11yColorContrastGroupTitle": {
    "message": "Contrast"
  },
  "lighthouse-core/config/default-config.js | a11yLanguageGroupDescription": {
    "message": "These are opportunities to improve the interpretation of your content by users in different locales."
  },
  "lighthouse-core/config/default-config.js | a11yLanguageGroupTitle": {
    "message": "Internationalization and localization"
  },
  "lighthouse-core/config/default-config.js | a11yNamesLabelsGroupDescription": {
    "message": "These are opportunities to improve the semantics of the controls in your application. This may enhance the experience for users of assistive technology, like a screen reader."
  },
  "lighthouse-core/config/default-config.js | a11yNamesLabelsGroupTitle": {
    "message": "Names and labels"
  },
  "lighthouse-core/config/default-config.js | a11yNavigationGroupDescription": {
    "message": "These are opportunities to improve keyboard navigation in your application."
  },
  "lighthouse-core/config/default-config.js | a11yNavigationGroupTitle": {
    "message": "Navigation"
  },
  "lighthouse-core/config/default-config.js | a11yTablesListsVideoGroupDescription": {
    "message": "These are opportunities to improve the experience of reading tabular or list data using assistive technology, like a screen reader."
  },
  "lighthouse-core/config/default-config.js | a11yTablesListsVideoGroupTitle": {
    "message": "Tables and lists"
  },
  "lighthouse-core/config/default-config.js | bestPracticesBrowserCompatGroupTitle": {
    "message": "Browser Compatibility"
  },
  "lighthouse-core/config/default-config.js | bestPracticesCategoryTitle": {
    "message": "Best Practices"
  },
  "lighthouse-core/config/default-config.js | bestPracticesGeneralGroupTitle": {
    "message": "General"
  },
  "lighthouse-core/config/default-config.js | bestPracticesTrustSafetyGroupTitle": {
    "message": "Trust and Safety"
  },
  "lighthouse-core/config/default-config.js | bestPracticesUXGroupTitle": {
    "message": "User Experience"
  },
  "lighthouse-core/config/default-config.js | budgetsGroupDescription": {
    "message": "Performance budgets set standards for the performance of your site."
  },
  "lighthouse-core/config/default-config.js | budgetsGroupTitle": {
    "message": "Budgets"
  },
  "lighthouse-core/config/default-config.js | diagnosticsGroupDescription": {
    "message": "More information about the performance of your application. These numbers don't [directly affect](https://web.dev/performance-scoring/) the Performance score."
  },
  "lighthouse-core/config/default-config.js | diagnosticsGroupTitle": {
    "message": "Diagnostics"
  },
  "lighthouse-core/config/default-config.js | firstPaintImprovementsGroupDescription": {
    "message": "The most critical aspect of performance is how quickly pixels are rendered onscreen. Key metrics: First Contentful Paint, First Meaningful Paint"
  },
  "lighthouse-core/config/default-config.js | firstPaintImprovementsGroupTitle": {
    "message": "First Paint Improvements"
  },
  "lighthouse-core/config/default-config.js | loadOpportunitiesGroupDescription": {
    "message": "These suggestions can help your page load faster. They don't [directly affect](https://web.dev/performance-scoring/) the Performance score."
  },
  "lighthouse-core/config/default-config.js | loadOpportunitiesGroupTitle": {
    "message": "Opportunities"
  },
  "lighthouse-core/config/default-config.js | metricGroupTitle": {
    "message": "Metrics"
  },
  "lighthouse-core/config/default-config.js | overallImprovementsGroupDescription": {
    "message": "Enhance the overall loading experience, so the page is responsive and ready to use as soon as possible. Key metrics: Time to Interactive, Speed Index"
  },
  "lighthouse-core/config/default-config.js | overallImprovementsGroupTitle": {
    "message": "Overall Improvements"
  },
  "lighthouse-core/config/default-config.js | performanceCategoryTitle": {
    "message": "Performance"
  },
  "lighthouse-core/config/default-config.js | pwaCategoryDescription": {
    "message": "These checks validate the aspects of a Progressive Web App. [Learn more](https://developers.google.com/web/progressive-web-apps/checklist)."
  },
  "lighthouse-core/config/default-config.js | pwaCategoryManualDescription": {
    "message": "These checks are required by the baseline [PWA Checklist](https://developers.google.com/web/progressive-web-apps/checklist) but are not automatically checked by Lighthouse. They do not affect your score but it's important that you verify them manually."
  },
  "lighthouse-core/config/default-config.js | pwaCategoryTitle": {
    "message": "Progressive Web App"
  },
  "lighthouse-core/config/default-config.js | pwaFastReliableGroupTitle": {
    "message": "Fast and reliable"
  },
  "lighthouse-core/config/default-config.js | pwaInstallableGroupTitle": {
    "message": "Installable"
  },
  "lighthouse-core/config/default-config.js | pwaOptimizedGroupTitle": {
    "message": "PWA Optimized"
  },
  "lighthouse-core/config/default-config.js | seoCategoryDescription": {
    "message": "These checks ensure that your page is optimized for search engine results ranking. There are additional factors Lighthouse does not check that may affect your search ranking. [Learn more](https://support.google.com/webmasters/answer/35769)."
  },
  "lighthouse-core/config/default-config.js | seoCategoryManualDescription": {
    "message": "Run these additional validators on your site to check additional SEO best practices."
  },
  "lighthouse-core/config/default-config.js | seoCategoryTitle": {
    "message": "SEO"
  },
  "lighthouse-core/config/default-config.js | seoContentGroupDescription": {
    "message": "Format your HTML in a way that enables crawlers to better understand your app’s content."
  },
  "lighthouse-core/config/default-config.js | seoContentGroupTitle": {
    "message": "Content Best Practices"
  },
  "lighthouse-core/config/default-config.js | seoCrawlingGroupDescription": {
    "message": "To appear in search results, crawlers need access to your app."
  },
  "lighthouse-core/config/default-config.js | seoCrawlingGroupTitle": {
    "message": "Crawling and Indexing"
  },
  "lighthouse-core/config/default-config.js | seoMobileGroupDescription": {
    "message": "Make sure your pages are mobile friendly so users don’t have to pinch or zoom in order to read the content pages. [Learn more](https://developers.google.com/search/mobile-sites/)."
  },
  "lighthouse-core/config/default-config.js | seoMobileGroupTitle": {
    "message": "Mobile Friendly"
  },
  "lighthouse-core/gather/gather-runner.js | warningRedirected": {
    "message": "The page may not be loading as expected because your test URL ({requested}) was redirected to {final}. Try testing the second URL directly."
  },
  "lighthouse-core/gather/gather-runner.js | warningTimeout": {
    "message": "The page loaded too slowly to finish within the time limit. Results may be incomplete."
  },
  "lighthouse-core/lib/i18n/i18n.js | columnCacheTTL": {
    "message": "Cache TTL"
  },
  "lighthouse-core/lib/i18n/i18n.js | columnDuration": {
    "message": "Duration"
  },
  "lighthouse-core/lib/i18n/i18n.js | columnElement": {
    "message": "Element"
  },
  "lighthouse-core/lib/i18n/i18n.js | columnLocation": {
    "message": "Location"
  },
  "lighthouse-core/lib/i18n/i18n.js | columnName": {
    "message": "Name"
  },
  "lighthouse-core/lib/i18n/i18n.js | columnOverBudget": {
    "message": "Over Budget"
  },
  "lighthouse-core/lib/i18n/i18n.js | columnRequests": {
    "message": "Requests"
  },
  "lighthouse-core/lib/i18n/i18n.js | columnResourceSize": {
    "message": "Resource Size"
  },
  "lighthouse-core/lib/i18n/i18n.js | columnResourceType": {
    "message": "Resource Type"
  },
  "lighthouse-core/lib/i18n/i18n.js | columnSize": {
    "message": "Size"
  },
  "lighthouse-core/lib/i18n/i18n.js | columnSource": {
    "message": "Source"
  },
  "lighthouse-core/lib/i18n/i18n.js | columnStartTime": {
    "message": "Start Time"
  },
  "lighthouse-core/lib/i18n/i18n.js | columnTimeSpent": {
    "message": "Time Spent"
  },
  "lighthouse-core/lib/i18n/i18n.js | columnTransferSize": {
    "message": "Transfer Size"
  },
  "lighthouse-core/lib/i18n/i18n.js | columnURL": {
    "message": "URL"
  },
  "lighthouse-core/lib/i18n/i18n.js | columnWastedBytes": {
    "message": "Potential Savings"
  },
  "lighthouse-core/lib/i18n/i18n.js | columnWastedMs": {
    "message": "Potential Savings"
  },
  "lighthouse-core/lib/i18n/i18n.js | cumulativeLayoutShiftMetric": {
    "message": "Cumulative Layout Shift"
  },
  "lighthouse-core/lib/i18n/i18n.js | displayValueByteSavings": {
    "message": "Potential savings of {wastedBytes, number, bytes} KiB"
  },
  "lighthouse-core/lib/i18n/i18n.js | displayValueMsSavings": {
    "message": "Potential savings of {wastedMs, number, milliseconds} ms"
  },
  "lighthouse-core/lib/i18n/i18n.js | documentResourceType": {
    "message": "Document"
  },
  "lighthouse-core/lib/i18n/i18n.js | estimatedInputLatencyMetric": {
    "message": "Estimated Input Latency"
  },
  "lighthouse-core/lib/i18n/i18n.js | firstContentfulPaintMetric": {
    "message": "First Contentful Paint"
  },
  "lighthouse-core/lib/i18n/i18n.js | firstCPUIdleMetric": {
    "message": "First CPU Idle"
  },
  "lighthouse-core/lib/i18n/i18n.js | firstMeaningfulPaintMetric": {
    "message": "First Meaningful Paint"
  },
  "lighthouse-core/lib/i18n/i18n.js | fontResourceType": {
    "message": "Font"
  },
  "lighthouse-core/lib/i18n/i18n.js | imageResourceType": {
    "message": "Image"
  },
  "lighthouse-core/lib/i18n/i18n.js | interactiveMetric": {
    "message": "Time to Interactive"
  },
  "lighthouse-core/lib/i18n/i18n.js | largestContentfulPaintMetric": {
    "message": "Largest Contentful Paint"
  },
  "lighthouse-core/lib/i18n/i18n.js | maxPotentialFIDMetric": {
    "message": "Max Potential First Input Delay"
  },
  "lighthouse-core/lib/i18n/i18n.js | mediaResourceType": {
    "message": "Media"
  },
  "lighthouse-core/lib/i18n/i18n.js | ms": {
    "message": "{timeInMs, number, milliseconds} ms"
  },
  "lighthouse-core/lib/i18n/i18n.js | otherResourceType": {
    "message": "Other"
  },
  "lighthouse-core/lib/i18n/i18n.js | scriptResourceType": {
    "message": "Script"
  },
  "lighthouse-core/lib/i18n/i18n.js | seconds": {
    "message": "{timeInMs, number, seconds} s"
  },
  "lighthouse-core/lib/i18n/i18n.js | speedIndexMetric": {
    "message": "Speed Index"
  },
  "lighthouse-core/lib/i18n/i18n.js | stylesheetResourceType": {
    "message": "Stylesheet"
  },
  "lighthouse-core/lib/i18n/i18n.js | thirdPartyResourceType": {
    "message": "Third-party"
  },
  "lighthouse-core/lib/i18n/i18n.js | totalBlockingTimeMetric": {
    "message": "Total Blocking Time"
  },
  "lighthouse-core/lib/i18n/i18n.js | totalResourceType": {
    "message": "Total"
  },
  "lighthouse-core/lib/lh-error.js | badTraceRecording": {
    "message": "Something went wrong with recording the trace over your page load. Please run Lighthouse again. ({errorCode})"
  },
  "lighthouse-core/lib/lh-error.js | criTimeout": {
    "message": "Timeout waiting for initial Debugger Protocol connection."
  },
  "lighthouse-core/lib/lh-error.js | didntCollectScreenshots": {
    "message": "Chrome didn't collect any screenshots during the page load. Please make sure there is content visible on the page, and then try re-running Lighthouse. ({errorCode})"
  },
  "lighthouse-core/lib/lh-error.js | dnsFailure": {
    "message": "DNS servers could not resolve the provided domain."
  },
  "lighthouse-core/lib/lh-error.js | erroredRequiredArtifact": {
    "message": "Required {artifactName} gatherer encountered an error: {errorMessage}"
  },
  "lighthouse-core/lib/lh-error.js | internalChromeError": {
    "message": "An internal Chrome error occurred. Please restart Chrome and try re-running Lighthouse."
  },
  "lighthouse-core/lib/lh-error.js | missingRequiredArtifact": {
    "message": "Required {artifactName} gatherer did not run."
  },
  "lighthouse-core/lib/lh-error.js | notHtml": {
    "message": "The page provided is not HTML (served as MIME type {mimeType})."
  },
  "lighthouse-core/lib/lh-error.js | oldChromeDoesNotSupportFeature": {
    "message": "This version of Chrome is too old to support '{featureName}'. Use a newer version to see full results."
  },
  "lighthouse-core/lib/lh-error.js | pageLoadFailed": {
    "message": "Lighthouse was unable to reliably load the page you requested. Make sure you are testing the correct URL and that the server is properly responding to all requests."
  },
  "lighthouse-core/lib/lh-error.js | pageLoadFailedHung": {
    "message": "Lighthouse was unable to reliably load the URL you requested because the page stopped responding."
  },
  "lighthouse-core/lib/lh-error.js | pageLoadFailedInsecure": {
    "message": "The URL you have provided does not have a valid security certificate. {securityMessages}"
  },
  "lighthouse-core/lib/lh-error.js | pageLoadFailedInterstitial": {
    "message": "Chrome prevented page load with an interstitial. Make sure you are testing the correct URL and that the server is properly responding to all requests."
  },
  "lighthouse-core/lib/lh-error.js | pageLoadFailedWithDetails": {
    "message": "Lighthouse was unable to reliably load the page you requested. Make sure you are testing the correct URL and that the server is properly responding to all requests. (Details: {errorDetails})"
  },
  "lighthouse-core/lib/lh-error.js | pageLoadFailedWithStatusCode": {
    "message": "Lighthouse was unable to reliably load the page you requested. Make sure you are testing the correct URL and that the server is properly responding to all requests. (Status code: {statusCode})"
  },
  "lighthouse-core/lib/lh-error.js | pageLoadTookTooLong": {
    "message": "Your page took too long to load. Please follow the opportunities in the report to reduce your page load time, and then try re-running Lighthouse. ({errorCode})"
  },
  "lighthouse-core/lib/lh-error.js | protocolTimeout": {
    "message": "Waiting for DevTools protocol response has exceeded the allotted time. (Method: {protocolMethod})"
  },
  "lighthouse-core/lib/lh-error.js | requestContentTimeout": {
    "message": "Fetching resource content has exceeded the allotted time"
  },
  "lighthouse-core/lib/lh-error.js | urlInvalid": {
    "message": "The URL you have provided appears to be invalid."
  },
  "lighthouse-core/report/html/renderer/util.js | auditGroupExpandTooltip": {
    "message": "Show audits"
  },
  "lighthouse-core/report/html/renderer/util.js | calculatorLink": {
    "message": "See calculator."
  },
  "lighthouse-core/report/html/renderer/util.js | crcInitialNavigation": {
    "message": "Initial Navigation"
  },
  "lighthouse-core/report/html/renderer/util.js | crcLongestDurationLabel": {
    "message": "Maximum critical path latency:"
  },
  "lighthouse-core/report/html/renderer/util.js | dropdownCopyJSON": {
    "message": "Copy JSON"
  },
  "lighthouse-core/report/html/renderer/util.js | dropdownDarkTheme": {
    "message": "Toggle Dark Theme"
  },
  "lighthouse-core/report/html/renderer/util.js | dropdownPrintExpanded": {
    "message": "Print Expanded"
  },
  "lighthouse-core/report/html/renderer/util.js | dropdownPrintSummary": {
    "message": "Print Summary"
  },
  "lighthouse-core/report/html/renderer/util.js | dropdownSaveGist": {
    "message": "Save as Gist"
  },
  "lighthouse-core/report/html/renderer/util.js | dropdownSaveHTML": {
    "message": "Save as HTML"
  },
  "lighthouse-core/report/html/renderer/util.js | dropdownSaveJSON": {
    "message": "Save as JSON"
  },
  "lighthouse-core/report/html/renderer/util.js | dropdownViewer": {
    "message": "Open in Viewer"
  },
  "lighthouse-core/report/html/renderer/util.js | errorLabel": {
    "message": "Error!"
  },
  "lighthouse-core/report/html/renderer/util.js | errorMissingAuditInfo": {
    "message": "Report error: no audit information"
  },
  "lighthouse-core/report/html/renderer/util.js | footerIssue": {
    "message": "File an issue"
  },
  "lighthouse-core/report/html/renderer/util.js | labDataTitle": {
    "message": "Lab Data"
  },
  "lighthouse-core/report/html/renderer/util.js | lsPerformanceCategoryDescription": {
    "message": "[Lighthouse](https://developers.google.com/web/tools/lighthouse/) analysis of the current page on an emulated mobile network. Values are estimated and may vary."
  },
  "lighthouse-core/report/html/renderer/util.js | manualAuditsGroupTitle": {
    "message": "Additional items to manually check"
  },
  "lighthouse-core/report/html/renderer/util.js | notApplicableAuditsGroupTitle": {
    "message": "Not applicable"
  },
  "lighthouse-core/report/html/renderer/util.js | opportunityResourceColumnLabel": {
    "message": "Opportunity"
  },
  "lighthouse-core/report/html/renderer/util.js | opportunitySavingsColumnLabel": {
    "message": "Estimated Savings"
  },
  "lighthouse-core/report/html/renderer/util.js | passedAuditsGroupTitle": {
    "message": "Passed audits"
  },
  "lighthouse-core/report/html/renderer/util.js | runtimeDesktopEmulation": {
    "message": "Emulated Desktop"
  },
  "lighthouse-core/report/html/renderer/util.js | runtimeMobileEmulation": {
    "message": "Emulated Moto G4"
  },
  "lighthouse-core/report/html/renderer/util.js | runtimeNoEmulation": {
    "message": "No emulation"
  },
  "lighthouse-core/report/html/renderer/util.js | runtimeSettingsBenchmark": {
    "message": "CPU/Memory Power"
  },
  "lighthouse-core/report/html/renderer/util.js | runtimeSettingsChannel": {
    "message": "Channel"
  },
  "lighthouse-core/report/html/renderer/util.js | runtimeSettingsCPUThrottling": {
    "message": "CPU throttling"
  },
  "lighthouse-core/report/html/renderer/util.js | runtimeSettingsDevice": {
    "message": "Device"
  },
  "lighthouse-core/report/html/renderer/util.js | runtimeSettingsFetchTime": {
    "message": "Fetch Time"
  },
  "lighthouse-core/report/html/renderer/util.js | runtimeSettingsNetworkThrottling": {
    "message": "Network throttling"
  },
  "lighthouse-core/report/html/renderer/util.js | runtimeSettingsTitle": {
    "message": "Runtime Settings"
  },
  "lighthouse-core/report/html/renderer/util.js | runtimeSettingsUA": {
    "message": "User agent (host)"
  },
  "lighthouse-core/report/html/renderer/util.js | runtimeSettingsUANetwork": {
    "message": "User agent (network)"
  },
  "lighthouse-core/report/html/renderer/util.js | runtimeSettingsUrl": {
    "message": "URL"
  },
  "lighthouse-core/report/html/renderer/util.js | runtimeUnknown": {
    "message": "Unknown"
  },
  "lighthouse-core/report/html/renderer/util.js | snippetCollapseButtonLabel": {
    "message": "Collapse snippet"
  },
  "lighthouse-core/report/html/renderer/util.js | snippetExpandButtonLabel": {
    "message": "Expand snippet"
  },
  "lighthouse-core/report/html/renderer/util.js | thirdPartyResourcesLabel": {
    "message": "Show 3rd-party resources"
  },
  "lighthouse-core/report/html/renderer/util.js | throttlingProvided": {
    "message": "Provided by environment"
  },
  "lighthouse-core/report/html/renderer/util.js | toplevelWarningsMessage": {
    "message": "There were issues affecting this run of Lighthouse:"
  },
  "lighthouse-core/report/html/renderer/util.js | varianceDisclaimer": {
    "message": "Values are estimated and may vary. The [performance score is calculated](https://web.dev/performance-scoring/) directly from these metrics."
  },
  "lighthouse-core/report/html/renderer/util.js | warningAuditsGroupTitle": {
    "message": "Passed audits but with warnings"
  },
  "lighthouse-core/report/html/renderer/util.js | warningHeader": {
    "message": "Warnings: "
  },
  "stack-packs/packs/amp.js | efficient_animated_content": {
    "message": "For animated content, use [amp-anim](https://amp.dev/documentation/components/amp-anim/) to minimize CPU usage while the content remains offscreen."
  },
  "stack-packs/packs/amp.js | offscreen_images": {
    "message": "Ensure that you are you using valid `amp-img` tags for your images which automatically lazy-load outside the first viewport. [Learn more](https://amp.dev/documentation/guides-and-tutorials/develop/media_iframes_3p/?format=websites#images)."
  },
  "stack-packs/packs/amp.js | render_blocking_resources": {
    "message": "Use tools such as [AMP Optimizer](https://github.com/ampproject/amp-toolbox/tree/main/packages/optimizer) to [server-side render AMP layouts](https://amp.dev/documentation/guides-and-tutorials/optimize-and-measure/server-side-rendering/)."
  },
  "stack-packs/packs/amp.js | unminified_css": {
    "message": "Refer to the [AMP documentation](https://amp.dev/documentation/guides-and-tutorials/develop/style_and_layout/style_pages/) to ensure all your styles are supported."
  },
  "stack-packs/packs/amp.js | uses_responsive_images": {
    "message": "The `amp-img` element supports the `srcset` attribute to specify which image assets to use based on the screen size.  [Learn more](https://amp.dev/documentation/guides-and-tutorials/develop/style_and_layout/art_direction/)."
  },
  "stack-packs/packs/amp.js | uses_webp_images": {
    "message": "Consider displaying all your `amp-img` components in WebP formats while specifying an appropriate fallback for other browsers. [Learn more](https://amp.dev/documentation/components/amp-img/#example:-specifying-a-fallback-image)."
  },
  "stack-packs/packs/angular.js | dom_size": {
    "message": "Consider virtual scrolling with the Component Dev Kit (CDK) if very large lists are being rendered. [Learn more](https://web.dev/virtualize-lists-with-angular-cdk/)."
  },
  "stack-packs/packs/angular.js | total_byte_weight": {
    "message": "Apply [route-level code-splitting](https://web.dev/route-level-code-splitting-in-angular/) to minimize the size of your JavaScript bundles. Also, consider precaching assets with the [Angular service worker](https://web.dev/precaching-with-the-angular-service-worker/)."
  },
  "stack-packs/packs/angular.js | unminified_warning": {
    "message": "If you are using Angular CLI, ensure that builds are generated in production mode. [Learn more](https://angular.io/guide/deployment#enable-runtime-production-mode)."
  },
  "stack-packs/packs/angular.js | unused_javascript": {
    "message": "If you are using Angular CLI, include source maps into your production build to inspect your bundles. [Learn more](https://angular.io/guide/deployment#inspect-the-bundles)."
  },
  "stack-packs/packs/angular.js | uses_rel_preload": {
    "message": "Preload routes ahead of time to speed up navigation. [Learn more](https://web.dev/route-preloading-in-angular/)."
  },
  "stack-packs/packs/angular.js | uses_responsive_images": {
    "message": "Consider using the `BreakpointObserver` utility in the Component Dev Kit (CDK) to manage image breakpoints. [Learn more](https://material.angular.io/cdk/layout/overview)."
  },
  "stack-packs/packs/magento.js | critical_request_chains": {
    "message": "If you are not bundling your JavaScript assets, consider using [baler](https://github.com/magento/baler)."
  },
  "stack-packs/packs/magento.js | disable_bundling": {
    "message": "Disable Magento's built-in [JavaScript bundling and minification](https://devdocs.magento.com/guides/v2.3/frontend-dev-guide/themes/js-bundling.html), and consider using [baler](https://github.com/magento/baler/) instead."
  },
  "stack-packs/packs/magento.js | font_display": {
    "message": "Specify `@font-display` when [defining custom fonts](https://devdocs.magento.com/guides/v2.3/frontend-dev-guide/css-topics/using-fonts.html)."
  },
  "stack-packs/packs/magento.js | offscreen_images": {
    "message": "Consider modifying your product and catalog templates to make use of the web platform's [lazy loading](https://web.dev/native-lazy-loading/) feature."
  },
  "stack-packs/packs/magento.js | server_response_time": {
    "message": "Use Magento's [Varnish integration](https://devdocs.magento.com/guides/v2.3/config-guide/varnish/config-varnish.html)."
  },
  "stack-packs/packs/magento.js | unminified_css": {
    "message": "Enable the \"Minify CSS Files\" option in your store's Developer settings. [Learn more](https://devdocs.magento.com/guides/v2.3/performance-best-practices/configuration.html?itm_source=devdocs&itm_medium=search_page&itm_campaign=federated_search&itm_term=minify%20css%20files)."
  },
  "stack-packs/packs/magento.js | unminified_javascript": {
    "message": "Use [Terser](https://www.npmjs.com/package/terser) to minify all JavaScript assets outfrom from static content deployment, and disable the built-in minification feature."
  },
  "stack-packs/packs/magento.js | unused_javascript": {
    "message": "Disable Magento's built-in [JavaScript bundling](https://devdocs.magento.com/guides/v2.3/frontend-dev-guide/themes/js-bundling.html)."
  },
  "stack-packs/packs/magento.js | uses_optimized_images": {
    "message": "Consider searching the [Magento Marketplace](https://marketplace.magento.com/catalogsearch/result/?q=optimize%20image) for a variety of third party extensions to optimize images."
  },
  "stack-packs/packs/magento.js | uses_rel_preconnect": {
    "message": "Preconnect or dns-prefetch resource hints can be added by [modifying a themes's layout](https://devdocs.magento.com/guides/v2.3/frontend-dev-guide/layouts/xml-manage.html)."
  },
  "stack-packs/packs/magento.js | uses_rel_preload": {
    "message": "`<link rel=preload>` tags can be added by [modifying a themes's layout](https://devdocs.magento.com/guides/v2.3/frontend-dev-guide/layouts/xml-manage.html)."
  },
  "stack-packs/packs/magento.js | uses_webp_images": {
    "message": "Consider searching the [Magento Marketplace](https://marketplace.magento.com/catalogsearch/result/?q=webp) for a variety of third-party extensions to leverage newer image formats."
  },
  "stack-packs/packs/react.js | dom_size": {
    "message": "Consider using a “windowing” library like `react-window` to minimize the number of DOM nodes created if you are rendering many repeated elements on the page. [Learn more](https://web.dev/virtualize-long-lists-react-window/). Also, minimize unecessary re-renders using [shouldComponentUpdate](https://reactjs.org/docs/optimizing-performance.html#shouldcomponentupdate-in-action), [PureComponent](https://reactjs.org/docs/react-api.html#reactpurecomponent), or [React.memo](https://reactjs.org/docs/react-api.html#reactmemo) and [skip effects](https://reactjs.org/docs/hooks-effect.html#tip-optimizing-performance-by-skipping-effects) only until certain dependencies have changed if you are using the Effect hook to improve runtime performance."
  },
  "stack-packs/packs/react.js | redirects": {
    "message": "If you are using React Router, minimize usage of the `<Redirect>` component for [route navigations](https://reacttraining.com/react-router/web/api/Redirect)."
  },
  "stack-packs/packs/react.js | server_response_time": {
    "message": "If you are server-side rendering any React components, consider using `renderToNodeStream()` or `renderToStaticNodeStream()` to allow the client to receive and hydrate different parts of the markup instead of all at once. [Learn more](https://reactjs.org/docs/react-dom-server.html#rendertonodestream)."
  },
  "stack-packs/packs/react.js | unminified_css": {
    "message": "If your build system minifies your CSS files automatically, ensure that you are deploying the production build of your application. You can check this with the React Developer Tools extension. [Learn more](https://reactjs.org/docs/optimizing-performance.html#use-the-production-build)."
  },
  "stack-packs/packs/react.js | unminified_javascript": {
    "message": "If your build system minifies your JS files automatically, ensure that you are deploying the production build of your application. You can check this with the React Developer Tools extension. [Learn more](https://reactjs.org/docs/optimizing-performance.html#use-the-production-build)."
  },
  "stack-packs/packs/react.js | unused_javascript": {
    "message": "If you are not server-side rendering, [split your JavaScript bundles](https://web.dev/code-splitting-suspense/) with `React.lazy()`. Otherwise, code-split using a third-party library such as [loadable-components](https://www.smooth-code.com/open-source/loadable-components/docs/getting-started/)."
  },
  "stack-packs/packs/react.js | user_timings": {
    "message": "Use the React DevTools Profiler, which makes use of the Profiler API, to measure the rendering performance of your components. [Learn more.](https://reactjs.org/blog/2018/09/10/introducing-the-react-profiler.html)"
  },
  "stack-packs/packs/wordpress.js | efficient_animated_content": {
    "message": "Consider uploading your GIF to a service which will make it available to embed as an HTML5 video."
  },
  "stack-packs/packs/wordpress.js | offscreen_images": {
    "message": "Install a [lazy-load WordPress plugin](https://wordpress.org/plugins/search/lazy+load/) that provides the ability to defer any offscreen images, or switch to a theme that provides that functionality. Also consider using [the AMP plugin](https://wordpress.org/plugins/amp/)."
  },
  "stack-packs/packs/wordpress.js | render_blocking_resources": {
    "message": "There are a number of WordPress plugins that can help you [inline critical assets](https://wordpress.org/plugins/search/critical+css/) or [defer less important resources](https://wordpress.org/plugins/search/defer+css+javascript/). Beware that optimizations provided by these plugins may break features of your theme or plugins, so you will likely need to make code changes."
  },
  "stack-packs/packs/wordpress.js | server_response_time": {
    "message": "Themes, plugins, and server specifications all contribute to server response time. Consider finding a more optimized theme, carefully selecting an optimization plugin, and/or upgrading your server."
  },
  "stack-packs/packs/wordpress.js | total_byte_weight": {
    "message": "Consider showing excerpts in your post lists (e.g. via the more tag), reducing the number of posts shown on a given page, breaking your long posts into multiple pages, or using a plugin to lazy-load comments."
  },
  "stack-packs/packs/wordpress.js | unminified_css": {
    "message": "A number of [WordPress plugins](https://wordpress.org/plugins/search/minify+css/) can speed up your site by concatenating, minifying, and compressing your styles. You may also want to use a build process to do this minification up-front if possible."
  },
  "stack-packs/packs/wordpress.js | unminified_javascript": {
    "message": "A number of [WordPress plugins](https://wordpress.org/plugins/search/minify+javascript/) can speed up your site by concatenating, minifying, and compressing your scripts. You may also want to use a build process to do this minification up front if possible."
  },
  "stack-packs/packs/wordpress.js | unused_css_rules": {
    "message": "Consider reducing, or switching, the number of [WordPress plugins](https://wordpress.org/plugins/) loading unused CSS in your page. To identify plugins that are adding extraneous CSS, try running [code coverage](https://developers.google.com/web/updates/2017/04/devtools-release-notes#coverage) in Chrome DevTools. You can identify the theme/plugin responsible from the URL of the stylesheet. Look out for plugins that have many stylesheets in the list which have a lot of red in code coverage. A plugin should only enqueue a stylesheet if it is actually used on the page."
  },
  "stack-packs/packs/wordpress.js | unused_javascript": {
    "message": "Consider reducing, or switching, the number of [WordPress plugins](https://wordpress.org/plugins/) loading unused JavaScript in your page. To identify plugins that are adding extraneous JS, try running [code coverage](https://developers.google.com/web/updates/2017/04/devtools-release-notes#coverage) in Chrome DevTools. You can identify the theme/plugin responsible from the URL of the script. Look out for plugins that have many scripts in the list which have a lot of red in code coverage. A plugin should only enqueue a script if it is actually used on the page."
  },
  "stack-packs/packs/wordpress.js | uses_long_cache_ttl": {
    "message": "Read about [Browser Caching in WordPress](https://wordpress.org/support/article/optimization/#browser-caching)."
  },
  "stack-packs/packs/wordpress.js | uses_optimized_images": {
    "message": "Consider using an [image optimization WordPress plugin](https://wordpress.org/plugins/search/optimize+images/) that compresses your images while retaining quality."
  },
  "stack-packs/packs/wordpress.js | uses_responsive_images": {
    "message": "Upload images directly through the [media library](https://wordpress.org/support/article/media-library-screen/) to ensure that the required image sizes are available, and then insert them from the media library or use the image widget to ensure the optimal image sizes are used (including those for the responsive breakpoints). Avoid using `Full Size` images unless the dimensions are adequate for their usage. [Learn More](https://wordpress.org/support/article/inserting-images-into-posts-and-pages/)."
  },
  "stack-packs/packs/wordpress.js | uses_text_compression": {
    "message": "You can enable text compression in your web server configuration."
  },
  "stack-packs/packs/wordpress.js | uses_webp_images": {
    "message": "Consider using a [plugin](https://wordpress.org/plugins/search/convert+webp/) or service that will automatically convert your uploaded images to the optimal formats."
  }
}<|MERGE_RESOLUTION|>--- conflicted
+++ resolved
@@ -959,9 +959,17 @@
   "lighthouse-core/audits/network-server-latency.js | title": {
     "message": "Server Backend Latencies"
   },
-<<<<<<< HEAD
+  "lighthouse-core/audits/no-unload-listeners.js | description": {
+    "message": "The `unload` event does not fire reliably and listening for it can prevent browser optimizations like the Back-Forward Cache. Consider using the `pagehide` or `visibilitychange` events instead. [Learn More](https://developers.google.com/web/updates/2018/07/page-lifecycle-api#the-unload-event)"
+  },
+  "lighthouse-core/audits/no-unload-listeners.js | failureTitle": {
+    "message": "Registers an `unload` listener"
+  },
+  "lighthouse-core/audits/no-unload-listeners.js | title": {
+    "message": "Avoids `unload` event listeners"
+  },
   "lighthouse-core/audits/non-composited-animations.js | description": {
-    "message": "Animations which are not composited can be janky and contribute to CLS. [Learn more]()"
+    "message": "Animations which are not composited can be janky and contribute to CLS. [Learn more](https://developers.google.com/web/fundamentals/performance/rendering/stick-to-compositor-only-properties-and-manage-layer-count)"
   },
   "lighthouse-core/audits/non-composited-animations.js | displayValue": {
     "message": "{itemCount, plural,\n  =1 {# animation found}\n  other {# animations found}\n  }"
@@ -971,16 +979,6 @@
   },
   "lighthouse-core/audits/non-composited-animations.js | unsupportedCSS": {
     "message": "Unsupported CSS Property"
-=======
-  "lighthouse-core/audits/no-unload-listeners.js | description": {
-    "message": "The `unload` event does not fire reliably and listening for it can prevent browser optimizations like the Back-Forward Cache. Consider using the `pagehide` or `visibilitychange` events instead. [Learn More](https://developers.google.com/web/updates/2018/07/page-lifecycle-api#the-unload-event)"
-  },
-  "lighthouse-core/audits/no-unload-listeners.js | failureTitle": {
-    "message": "Registers an `unload` listener"
-  },
-  "lighthouse-core/audits/no-unload-listeners.js | title": {
-    "message": "Avoids `unload` event listeners"
->>>>>>> 45c2e8cd
   },
   "lighthouse-core/audits/offline-start-url.js | description": {
     "message": "A service worker enables your web app to be reliable in unpredictable network conditions. [Learn more](https://web.dev/offline-start-url/)."
