--- conflicted
+++ resolved
@@ -1511,13 +1511,11 @@
   "lighthouse-core/lib/i18n/i18n.js | columnElement": {
     "message": "Element"
   },
-<<<<<<< HEAD
+  "lighthouse-core/lib/i18n/i18n.js | columnFailingElem": {
+    "message": "Failing Elements"
+  },
   "lighthouse-core/lib/i18n/i18n.js | columnFailureReasons": {
     "message": "Failure Reasons"
-=======
-  "lighthouse-core/lib/i18n/i18n.js | columnFailingElem": {
-    "message": "Failing Elements"
->>>>>>> d87306c1
   },
   "lighthouse-core/lib/i18n/i18n.js | columnLocation": {
     "message": "Location"
