/**
 * @license Copyright 2018 Google Inc. All Rights Reserved.
 * Licensed under the Apache License, Version 2.0 (the "License"); you may not use this file except in compliance with the License. You may obtain a copy of the License at http://www.apache.org/licenses/LICENSE-2.0
 * Unless required by applicable law or agreed to in writing, software distributed under the License is distributed on an "AS IS" BASIS, WITHOUT WARRANTIES OR CONDITIONS OF ANY KIND, either express or implied. See the License for the specific language governing permissions and limitations under the License.
 */
'use strict';

const Audit = require('./audit.js');
<<<<<<< HEAD
const TraceOfTab = require('../computed/trace-of-tab.js');
const Speedline = require('../computed/speedline.js');
const FirstContentfulPaint = require('../computed/metrics/first-contentful-paint.js');
const FirstMeaningfulPaint = require('../computed/metrics/first-meaningful-paint.js');
const FirstCPUIdle = require('../computed/metrics/first-cpu-idle.js');
const Interactive = require('../computed/metrics/interactive.js');
const SpeedIndex = require('../computed/metrics/speed-index.js');
const EstimatedInputLatency = require('../computed/metrics/estimated-input-latency.js');
const LayoutStability = require('../computed/metrics/layout-stability.js');
const TotalBlockingTime = require('../computed/metrics/total-blocking-time.js');
=======
const ComputedTimingSummary = require('../computed/metrics/timing-summary.js');
>>>>>>> 91531d68

class Metrics extends Audit {
  /**
   * @return {LH.Audit.Meta}
   */
  static get meta() {
    return {
      id: 'metrics',
      scoreDisplayMode: Audit.SCORING_MODES.INFORMATIVE,
      title: 'Metrics',
      description: 'Collects all available metrics.',
      requiredArtifacts: ['traces', 'devtoolsLogs'],
    };
  }

  /**
   * @param {LH.Artifacts} artifacts
   * @param {LH.Audit.Context} context
   * @return {Promise<LH.Audit.Product>}
   */
  static async audit(artifacts, context) {
    const trace = artifacts.traces[Audit.DEFAULT_PASS];
    const devtoolsLog = artifacts.devtoolsLogs[Audit.DEFAULT_PASS];
<<<<<<< HEAD
    const metricComputationData = {trace, devtoolsLog, settings: context.settings};


    /**
     * @template TArtifacts
     * @template TReturn
     * @param {{request: (artifact: TArtifacts, context: LH.Audit.Context) => Promise<TReturn>}} Artifact
     * @param {TArtifacts} artifact
     * @return {Promise<TReturn|undefined>}
     */
    const requestOrUndefined = (Artifact, artifact) => {
      return Artifact.request(artifact, context).catch(_ => undefined);
    };

    const traceOfTab = await TraceOfTab.request(trace, context);
    const speedline = await Speedline.request(trace, context);
    const firstContentfulPaint = await FirstContentfulPaint.request(metricComputationData, context);
    const firstMeaningfulPaint = await FirstMeaningfulPaint.request(metricComputationData, context);
    const firstCPUIdle = await requestOrUndefined(FirstCPUIdle, metricComputationData);
    const interactive = await requestOrUndefined(Interactive, metricComputationData);
    const speedIndex = await requestOrUndefined(SpeedIndex, metricComputationData);
    const estimatedInputLatency = await EstimatedInputLatency.request(metricComputationData, context); // eslint-disable-line max-len
    const layoutStability = await LayoutStability.request(metricComputationData, context); // eslint-disable-line max-len
    const totalBlockingTime = await TotalBlockingTime.request(metricComputationData, context); // eslint-disable-line max-len

    /** @type {UberMetricsItem} */
    const metrics = {
      // Include the simulated/observed performance metrics
      firstContentfulPaint: firstContentfulPaint.timing,
      firstContentfulPaintTs: firstContentfulPaint.timestamp,
      firstMeaningfulPaint: firstMeaningfulPaint.timing,
      firstMeaningfulPaintTs: firstMeaningfulPaint.timestamp,
      firstCPUIdle: firstCPUIdle && firstCPUIdle.timing,
      firstCPUIdleTs: firstCPUIdle && firstCPUIdle.timestamp,
      interactive: interactive && interactive.timing,
      interactiveTs: interactive && interactive.timestamp,
      speedIndex: speedIndex && speedIndex.timing,
      speedIndexTs: speedIndex && speedIndex.timestamp,
      estimatedInputLatency: estimatedInputLatency.timing,
      estimatedInputLatencyTs: estimatedInputLatency.timestamp,
      totalBlockingTime: totalBlockingTime.timing,

      // Include all timestamps of interest from trace of tab
      observedNavigationStart: traceOfTab.timings.navigationStart,
      observedNavigationStartTs: traceOfTab.timestamps.navigationStart,
      observedFirstPaint: traceOfTab.timings.firstPaint,
      observedFirstPaintTs: traceOfTab.timestamps.firstPaint,
      observedFirstContentfulPaint: traceOfTab.timings.firstContentfulPaint,
      observedFirstContentfulPaintTs: traceOfTab.timestamps.firstContentfulPaint,
      observedFirstMeaningfulPaint: traceOfTab.timings.firstMeaningfulPaint,
      observedFirstMeaningfulPaintTs: traceOfTab.timestamps.firstMeaningfulPaint,
      observedTraceEnd: traceOfTab.timings.traceEnd,
      observedTraceEndTs: traceOfTab.timestamps.traceEnd,
      observedLoad: traceOfTab.timings.load,
      observedLoadTs: traceOfTab.timestamps.load,
      observedDomContentLoaded: traceOfTab.timings.domContentLoaded,
      observedDomContentLoadedTs: traceOfTab.timestamps.domContentLoaded,

      // Include some visual metrics from speedline
      observedFirstVisualChange: speedline.first,
      observedFirstVisualChangeTs: (speedline.first + speedline.beginning) * 1000,
      observedLastVisualChange: speedline.complete,
      observedLastVisualChangeTs: (speedline.complete + speedline.beginning) * 1000,
      observedSpeedIndex: speedline.speedIndex,
      observedSpeedIndexTs: (speedline.speedIndex + speedline.beginning) * 1000,

      layoutStability: layoutStability.timing,
    };
=======
    const summary = await ComputedTimingSummary
      .request({trace, devtoolsLog}, context);
    const metrics = summary.metrics;
    const debugInfo = summary.debugInfo;
>>>>>>> 91531d68

    for (const [name, value] of Object.entries(metrics)) {
      const key = /** @type {keyof LH.Artifacts.TimingSummary} */ (name);
      if (typeof value === 'number') {
        metrics[key] = Math.round(value);
      }
    }

    /** @type {LH.Audit.Details.DebugData} */
    const details = {
      type: 'debugdata',
      // TODO: Consider not nesting metrics under `items`.
      items: [metrics, debugInfo],
    };

    return {
      score: 1,
      numericValue: metrics.interactive || 0,
      details,
    };
  }
}

<<<<<<< HEAD
/**
 * @typedef UberMetricsItem
 * @property {number} firstContentfulPaint
 * @property {number=} firstContentfulPaintTs
 * @property {number} firstMeaningfulPaint
 * @property {number=} firstMeaningfulPaintTs
 * @property {number=} firstCPUIdle
 * @property {number=} firstCPUIdleTs
 * @property {number=} interactive
 * @property {number=} interactiveTs
 * @property {number=} speedIndex
 * @property {number=} speedIndexTs
 * @property {number} estimatedInputLatency
 * @property {number=} estimatedInputLatencyTs
 * @property {number} totalBlockingTime
 * @property {number} observedNavigationStart
 * @property {number} observedNavigationStartTs
 * @property {number=} observedFirstPaint
 * @property {number=} observedFirstPaintTs
 * @property {number} observedFirstContentfulPaint
 * @property {number} observedFirstContentfulPaintTs
 * @property {number=} observedFirstMeaningfulPaint
 * @property {number=} observedFirstMeaningfulPaintTs
 * @property {number=} observedTraceEnd
 * @property {number=} observedTraceEndTs
 * @property {number=} observedLoad
 * @property {number=} observedLoadTs
 * @property {number=} observedDomContentLoaded
 * @property {number=} observedDomContentLoadedTs
 * @property {number} observedFirstVisualChange
 * @property {number} observedFirstVisualChangeTs
 * @property {number} observedLastVisualChange
 * @property {number} observedLastVisualChangeTs
 * @property {number} observedSpeedIndex
 * @property {number} observedSpeedIndexTs
 * @property {number} layoutStability
 */

=======
>>>>>>> 91531d68
module.exports = Metrics;<|MERGE_RESOLUTION|>--- conflicted
+++ resolved
@@ -6,20 +6,7 @@
 'use strict';
 
 const Audit = require('./audit.js');
-<<<<<<< HEAD
-const TraceOfTab = require('../computed/trace-of-tab.js');
-const Speedline = require('../computed/speedline.js');
-const FirstContentfulPaint = require('../computed/metrics/first-contentful-paint.js');
-const FirstMeaningfulPaint = require('../computed/metrics/first-meaningful-paint.js');
-const FirstCPUIdle = require('../computed/metrics/first-cpu-idle.js');
-const Interactive = require('../computed/metrics/interactive.js');
-const SpeedIndex = require('../computed/metrics/speed-index.js');
-const EstimatedInputLatency = require('../computed/metrics/estimated-input-latency.js');
-const LayoutStability = require('../computed/metrics/layout-stability.js');
-const TotalBlockingTime = require('../computed/metrics/total-blocking-time.js');
-=======
 const ComputedTimingSummary = require('../computed/metrics/timing-summary.js');
->>>>>>> 91531d68
 
 class Metrics extends Audit {
   /**
@@ -43,81 +30,10 @@
   static async audit(artifacts, context) {
     const trace = artifacts.traces[Audit.DEFAULT_PASS];
     const devtoolsLog = artifacts.devtoolsLogs[Audit.DEFAULT_PASS];
-<<<<<<< HEAD
-    const metricComputationData = {trace, devtoolsLog, settings: context.settings};
-
-
-    /**
-     * @template TArtifacts
-     * @template TReturn
-     * @param {{request: (artifact: TArtifacts, context: LH.Audit.Context) => Promise<TReturn>}} Artifact
-     * @param {TArtifacts} artifact
-     * @return {Promise<TReturn|undefined>}
-     */
-    const requestOrUndefined = (Artifact, artifact) => {
-      return Artifact.request(artifact, context).catch(_ => undefined);
-    };
-
-    const traceOfTab = await TraceOfTab.request(trace, context);
-    const speedline = await Speedline.request(trace, context);
-    const firstContentfulPaint = await FirstContentfulPaint.request(metricComputationData, context);
-    const firstMeaningfulPaint = await FirstMeaningfulPaint.request(metricComputationData, context);
-    const firstCPUIdle = await requestOrUndefined(FirstCPUIdle, metricComputationData);
-    const interactive = await requestOrUndefined(Interactive, metricComputationData);
-    const speedIndex = await requestOrUndefined(SpeedIndex, metricComputationData);
-    const estimatedInputLatency = await EstimatedInputLatency.request(metricComputationData, context); // eslint-disable-line max-len
-    const layoutStability = await LayoutStability.request(metricComputationData, context); // eslint-disable-line max-len
-    const totalBlockingTime = await TotalBlockingTime.request(metricComputationData, context); // eslint-disable-line max-len
-
-    /** @type {UberMetricsItem} */
-    const metrics = {
-      // Include the simulated/observed performance metrics
-      firstContentfulPaint: firstContentfulPaint.timing,
-      firstContentfulPaintTs: firstContentfulPaint.timestamp,
-      firstMeaningfulPaint: firstMeaningfulPaint.timing,
-      firstMeaningfulPaintTs: firstMeaningfulPaint.timestamp,
-      firstCPUIdle: firstCPUIdle && firstCPUIdle.timing,
-      firstCPUIdleTs: firstCPUIdle && firstCPUIdle.timestamp,
-      interactive: interactive && interactive.timing,
-      interactiveTs: interactive && interactive.timestamp,
-      speedIndex: speedIndex && speedIndex.timing,
-      speedIndexTs: speedIndex && speedIndex.timestamp,
-      estimatedInputLatency: estimatedInputLatency.timing,
-      estimatedInputLatencyTs: estimatedInputLatency.timestamp,
-      totalBlockingTime: totalBlockingTime.timing,
-
-      // Include all timestamps of interest from trace of tab
-      observedNavigationStart: traceOfTab.timings.navigationStart,
-      observedNavigationStartTs: traceOfTab.timestamps.navigationStart,
-      observedFirstPaint: traceOfTab.timings.firstPaint,
-      observedFirstPaintTs: traceOfTab.timestamps.firstPaint,
-      observedFirstContentfulPaint: traceOfTab.timings.firstContentfulPaint,
-      observedFirstContentfulPaintTs: traceOfTab.timestamps.firstContentfulPaint,
-      observedFirstMeaningfulPaint: traceOfTab.timings.firstMeaningfulPaint,
-      observedFirstMeaningfulPaintTs: traceOfTab.timestamps.firstMeaningfulPaint,
-      observedTraceEnd: traceOfTab.timings.traceEnd,
-      observedTraceEndTs: traceOfTab.timestamps.traceEnd,
-      observedLoad: traceOfTab.timings.load,
-      observedLoadTs: traceOfTab.timestamps.load,
-      observedDomContentLoaded: traceOfTab.timings.domContentLoaded,
-      observedDomContentLoadedTs: traceOfTab.timestamps.domContentLoaded,
-
-      // Include some visual metrics from speedline
-      observedFirstVisualChange: speedline.first,
-      observedFirstVisualChangeTs: (speedline.first + speedline.beginning) * 1000,
-      observedLastVisualChange: speedline.complete,
-      observedLastVisualChangeTs: (speedline.complete + speedline.beginning) * 1000,
-      observedSpeedIndex: speedline.speedIndex,
-      observedSpeedIndexTs: (speedline.speedIndex + speedline.beginning) * 1000,
-
-      layoutStability: layoutStability.timing,
-    };
-=======
     const summary = await ComputedTimingSummary
       .request({trace, devtoolsLog}, context);
     const metrics = summary.metrics;
     const debugInfo = summary.debugInfo;
->>>>>>> 91531d68
 
     for (const [name, value] of Object.entries(metrics)) {
       const key = /** @type {keyof LH.Artifacts.TimingSummary} */ (name);
@@ -141,45 +57,4 @@
   }
 }
 
-<<<<<<< HEAD
-/**
- * @typedef UberMetricsItem
- * @property {number} firstContentfulPaint
- * @property {number=} firstContentfulPaintTs
- * @property {number} firstMeaningfulPaint
- * @property {number=} firstMeaningfulPaintTs
- * @property {number=} firstCPUIdle
- * @property {number=} firstCPUIdleTs
- * @property {number=} interactive
- * @property {number=} interactiveTs
- * @property {number=} speedIndex
- * @property {number=} speedIndexTs
- * @property {number} estimatedInputLatency
- * @property {number=} estimatedInputLatencyTs
- * @property {number} totalBlockingTime
- * @property {number} observedNavigationStart
- * @property {number} observedNavigationStartTs
- * @property {number=} observedFirstPaint
- * @property {number=} observedFirstPaintTs
- * @property {number} observedFirstContentfulPaint
- * @property {number} observedFirstContentfulPaintTs
- * @property {number=} observedFirstMeaningfulPaint
- * @property {number=} observedFirstMeaningfulPaintTs
- * @property {number=} observedTraceEnd
- * @property {number=} observedTraceEndTs
- * @property {number=} observedLoad
- * @property {number=} observedLoadTs
- * @property {number=} observedDomContentLoaded
- * @property {number=} observedDomContentLoadedTs
- * @property {number} observedFirstVisualChange
- * @property {number} observedFirstVisualChangeTs
- * @property {number} observedLastVisualChange
- * @property {number} observedLastVisualChangeTs
- * @property {number} observedSpeedIndex
- * @property {number} observedSpeedIndexTs
- * @property {number} layoutStability
- */
-
-=======
->>>>>>> 91531d68
 module.exports = Metrics;