/**
 * @license Copyright 2020 The Lighthouse Authors. All Rights Reserved.
 * Licensed under the Apache License, Version 2.0 (the "License"); you may not use this file except in compliance with the License. You may obtain a copy of the License at http://www.apache.org/licenses/LICENSE-2.0
 * Unless required by applicable law or agreed to in writing, software distributed under the License is distributed on an "AS IS" BASIS, WITHOUT WARRANTIES OR CONDITIONS OF ANY KIND, either express or implied. See the License for the specific language governing permissions and limitations under the License.
 */
'use strict';

/**
 * @fileoverview Config for new audits that aren't quite ready for
 * being enabled by default.
 */

/** @type {LH.Config.Json} */
const config = {
  extends: 'lighthouse:default',
  passes: [{
    passName: 'defaultPass',
    gatherers: [
      'source-maps',
    ],
  }],
  audits: [
<<<<<<< HEAD
    'treemap-data',
=======
    'byte-efficiency/duplicated-javascript',
>>>>>>> 1457b4ce
    'legacy-javascript',
  ],
  // @ts-ignore: `title` is required in CategoryJson. setting to the same value as the default
  // config is awkward - easier to omit the property here. Will defer to default config.
  categories: {
    'performance': {
      auditRefs: [
        {id: 'duplicated-javascript', weight: 0, group: 'load-opportunities'},
        {id: 'legacy-javascript', weight: 0, group: 'diagnostics'},
      ],
    },
  },
};

module.exports = config;<|MERGE_RESOLUTION|>--- conflicted
+++ resolved
@@ -20,11 +20,8 @@
     ],
   }],
   audits: [
-<<<<<<< HEAD
     'treemap-data',
-=======
     'byte-efficiency/duplicated-javascript',
->>>>>>> 1457b4ce
     'legacy-javascript',
   ],
   // @ts-ignore: `title` is required in CategoryJson. setting to the same value as the default
