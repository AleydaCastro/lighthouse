--- conflicted
+++ resolved
@@ -305,12 +305,9 @@
     'byte-efficiency/uses-text-compression',
     'byte-efficiency/uses-responsive-images',
     'byte-efficiency/efficient-animated-content',
-<<<<<<< HEAD
     'byte-efficiency/large-javascript-libraries',
-=======
     'byte-efficiency/duplicated-javascript',
     'byte-efficiency/legacy-javascript',
->>>>>>> 45c2e8cd
     'dobetterweb/appcache-manifest',
     'dobetterweb/doctype',
     'dobetterweb/charset',
@@ -451,12 +448,9 @@
         {id: 'redirects', weight: 0, group: 'load-opportunities'},
         {id: 'uses-rel-preload', weight: 0, group: 'load-opportunities'},
         {id: 'efficient-animated-content', weight: 0, group: 'load-opportunities'},
-<<<<<<< HEAD
         {id: 'large-javascript-libraries', weight: 0, group: 'load-opportunities'},
-=======
         {id: 'duplicated-javascript', weight: 0, group: 'load-opportunities'},
         {id: 'legacy-javascript', weight: 0, group: 'load-opportunities'},
->>>>>>> 45c2e8cd
         {id: 'total-byte-weight', weight: 0, group: 'diagnostics'},
         {id: 'uses-long-cache-ttl', weight: 0, group: 'diagnostics'},
         {id: 'dom-size', weight: 0, group: 'diagnostics'},
