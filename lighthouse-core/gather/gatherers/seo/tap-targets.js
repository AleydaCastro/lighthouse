/**
 * @license Copyright 2018 Google Inc. All Rights Reserved.
 * Licensed under the Apache License, Version 2.0 (the "License"); you may not use this file except in compliance with the License. You may obtain a copy of the License at http://www.apache.org/licenses/LICENSE-2.0
 * Unless required by applicable law or agreed to in writing, software distributed under the License is distributed on an "AS IS" BASIS, WITHOUT WARRANTIES OR CONDITIONS OF ANY KIND, either express or implied. See the License for the specific language governing permissions and limitations under the License.
 */
'use strict';

/* global document, window, getComputedStyle, getElementsInDocument, Node, getNodePath, getNodeSelector, getNodeLabel */

const Gatherer = require('../gatherer.js');
const pageFunctions = require('../../../lib/page-functions.js');
const {
  rectContains,
  getRectArea,
  getRectCenterPoint,
  getLargestRect,
} = require('../../../lib/rect-helpers.js');

const TARGET_SELECTORS = [
  'button',
  'a',
  'input',
  'textarea',
  'select',
  'option',
  '[role=button]',
  '[role=checkbox]',
  '[role=link]',
  '[role=menuitem]',
  '[role=menuitemcheckbox]',
  '[role=menuitemradio]',
  '[role=option]',
  '[role=scrollbar]',
  '[role=slider]',
  '[role=spinbutton]',
];
const tapTargetsSelector = TARGET_SELECTORS.join(',');

/**
 * @param {Element} element
 * @returns {boolean}
 */
/* istanbul ignore next */
function elementIsVisible(element) {
  const {overflowX, overflowY, display, visibility} = getComputedStyle(element);

  if (
    display === 'none' ||
    (visibility === 'collapse' && ['TR', 'TBODY', 'COL', 'COLGROUP'].includes(element.tagName))
  ) {
    // Element not displayed
    return false;
  }

  // only for block and inline-block, since clientWidth/Height are always 0 for inline elements
  if (display === 'block' || display === 'inline-block') {
    // if height/width is 0 and no overflow in that direction then
    // there's no content that the user can see and tap on
    if ((element.clientWidth === 0 && overflowX === 'hidden') ||
        (element.clientHeight === 0 && overflowY === 'hidden')) {
      return false;
    }
  }

  const parent = element.parentElement;
  if (parent && parent.tagName !== 'BODY') {
    // if a parent is invisible then the current element is also invisible
    return elementIsVisible(parent);
  }

  return true;
}

/**
 * @param {Element} element
 * @returns {LH.Artifacts.Rect[]}
 */
/* istanbul ignore next */
function getClientRects(element) {
  const clientRects = Array.from(
    element.getClientRects()
  ).map(clientRect => {
    // Contents of DOMRect get lost when returned from Runtime.evaluate call,
    // so we convert them to plain objects.
    const {width, height, left, top, right, bottom} = clientRect;
    return {width, height, left, top, right, bottom};
  });

  for (const child of element.children) {
    clientRects.push(...getClientRects(child));
  }

  return clientRects;
}

/**
 * @param {Element} element
 * @returns {boolean}
 */
/* istanbul ignore next */
function elementHasAncestorTapTarget(element) {
  if (!element.parentElement) {
    return false;
  }
  if (element.parentElement.matches(tapTargetsSelector)) {
    return true;
  }
  return elementHasAncestorTapTarget(element.parentElement);
}

/**
 * @param {Element} element
 */
/* istanbul ignore next */
function hasTextNodeSiblingsFormingTextBlock(element) {
  if (!element.parentElement) {
    return false;
  }

  const parentElement = element.parentElement;

  const nodeText = element.textContent || '';
  const parentText = parentElement.textContent || '';
  if (parentText.length - nodeText.length < 5) {
    // Parent text mostly consists of this node, so the parent
    // is not a text block container
    return false;
  }

  for (const sibling of element.parentElement.childNodes) {
    if (sibling === element) {
      continue;
    }
    const siblingTextContent = (sibling.textContent || '').trim();
    // Only count text in text nodes so that a series of e.g. buttons isn't counted
    // as a text block.
    // This works reasonably well, but means we miss text blocks where all text is e.g.
    // wrapped in spans
    if (sibling.nodeType === Node.TEXT_NODE && siblingTextContent.length > 0) {
      return true;
    }
  }

  return false;
}

/**
 * Check if element is in a block of text, such as paragraph with a bunch of links in it.
 * Makes a reasonable guess, but for example gets it wrong if the element is surrounded by other
 * HTML elements instead of direct text nodes.
 * @param {Element} element
 * @returns {boolean}
 */
/* istanbul ignore next */
function elementIsInTextBlock(element) {
  const {display} = getComputedStyle(element);
  if (display !== 'inline' && display !== 'inline-block') {
    return false;
  }

  if (hasTextNodeSiblingsFormingTextBlock(element)) {
    return true;
  } else if (element.parentElement) {
    return elementIsInTextBlock(element.parentElement);
  } else {
    return false;
  }
}

/**
 * @param {string} str
 * @param {number} maxLength
 * @return {string}
 */
/* istanbul ignore next */
function truncate(str, maxLength) {
  if (str.length <= maxLength) {
    return str;
  }
  return str.slice(0, maxLength - 1) + '…';
}

/**
 * @param {Element} el
 * @param {{x: number, y: number}} elCenterPoint
 */
/* istanbul ignore next */
function elementCenterIsAtZAxisTop(el, elCenterPoint) {
  const viewportHeight = window.innerHeight;
  const targetScrollY = Math.floor(elCenterPoint.y / viewportHeight) * viewportHeight;
  if (window.scrollY !== targetScrollY) {
    window.scrollTo(0, targetScrollY);
  }

  const topEl = document.elementFromPoint(
    elCenterPoint.x,
    elCenterPoint.y - window.scrollY
  );

  return topEl === el || el.contains(topEl);
}

/**
 * Finds all position sticky/absolute elements on the page and adds a class
 * that disables pointer events on them.
 * @returns {() => void} - undo function to re-enable pointer events
 */
/* istanbul ignore next */
function disableFixedAndStickyElementPointerEvents() {
  const className = 'lighthouse-disable-pointer-events';
  const styleTag = document.createElement('style');
  styleTag.textContent = `.${className} { pointer-events: none !important }`;
  document.body.appendChild(styleTag);

  document.querySelectorAll('*').forEach(el => {
    const position = getComputedStyle(el).position;
    if (position === 'fixed' || position === 'sticky') {
      el.classList.add(className);
    }
  });

  return function undo() {
    Array.from(document.getElementsByClassName(className)).forEach(el => {
      el.classList.remove(className);
    });
    styleTag.remove();
  };
}

/**
 * @returns {LH.Artifacts.TapTarget[]}
 */
/* istanbul ignore next */
function gatherTapTargets() {
  /** @type {LH.Artifacts.TapTarget[]} */
  const targets = [];

<<<<<<< HEAD
  document.documentElement.scrollTop = 0;
=======
  // Capture element positions relative to the top of the page
  window.scrollTo(0, 0);
>>>>>>> 24ea72ac

  /** @type {Element[]} */
  // @ts-ignore - getElementsInDocument put into scope via stringification
  const tapTargetElements = getElementsInDocument(tapTargetsSelector);

  /** @type {{
    tapTargetElement: Element,
    clientRects: ClientRect[]
  }[]} */
  const tapTargetsWithClientRects = [];
  tapTargetElements.forEach(tapTargetElement => {
    // Filter out tap targets that are likely to cause false failures:
    if (elementHasAncestorTapTarget(tapTargetElement)) {
      // This is usually intentional, either the tap targets trigger the same action
      // or there's a child with a related action (like a delete button for an item)
      return;
    }
    if (elementIsInTextBlock(tapTargetElement)) {
      // Links inside text blocks cause a lot of failures, and there's also an exception for them
      // in the Web Content Accessibility Guidelines https://www.w3.org/TR/WCAG21/#target-size
      return;
    }
    if (!elementIsVisible(tapTargetElement)) {
      return;
    }

    tapTargetsWithClientRects.push({
      tapTargetElement,
      clientRects: getClientRects(tapTargetElement),
    });
  });

  // Disable pointer events so that tap targets below them don't get
  // detected as non-tappable (they are tappable, just not while the viewport
  // is at the current scroll position)
  const reenableFixedAndStickyElementPointerEvents = disableFixedAndStickyElementPointerEvents();

  /** @type {{
    tapTargetElement: Element,
    visibleClientRects: ClientRect[]
  }[]} */
  const tapTargetsWithVisibleClientRects = [];
  // We use separate loop here to get visible client rects because that involves
  // scrolling around the page for elementCenterIsAtZAxisTop, which would affect the
  // client rect positions.
  tapTargetsWithClientRects.forEach(({tapTargetElement, clientRects}) => {
    // Filter out empty client rects
    let visibleClientRects = clientRects.filter(cr => cr.width !== 0 && cr.height !== 0);

    // Filter out client rects that are invisible, e.g because they are in a position absolute element
    // with a lower z-index than the main content.
    // This will also filter out all position fixed or sticky tap targets elements because we disable pointer
    // events on them before running this. That's the correct behavior because whether a position fixed/stick
    // element overlaps with another tap target depends on the scroll position.
    visibleClientRects = visibleClientRects.filter(rect => {
      // Just checking the center can cause false failures for large partially hidden tap targets,
      // but that should be a rare edge case
      const rectCenterPoint = getRectCenterPoint(rect);
      return elementCenterIsAtZAxisTop(tapTargetElement, rectCenterPoint);
    });

    if (visibleClientRects.length > 0) {
      tapTargetsWithVisibleClientRects.push({
        tapTargetElement,
        visibleClientRects,
      });
    }
  });

  for (const {tapTargetElement, visibleClientRects} of tapTargetsWithVisibleClientRects) {
    targets.push({
      clientRects: visibleClientRects,
      snippet: truncate(tapTargetElement.outerHTML, 300),
      // @ts-ignore - getNodePath put into scope via stringification
      path: getNodePath(tapTargetElement),
      // @ts-ignore - getNodeSelector put into scope via stringification
      selector: getNodeSelector(tapTargetElement),
      // @ts-ignore - getNodeLabel put into scope via stringification
      nodeLabel: getNodeLabel(tapTargetElement),
      href: /** @type {HTMLAnchorElement} */(tapTargetElement)['href'] || '',
    });
  }

  reenableFixedAndStickyElementPointerEvents();

  return targets;
}

class TapTargets extends Gatherer {
  /**
   * @param {LH.Gatherer.PassContext} passContext
   * @return {Promise<LH.Artifacts.TapTarget[]>} All visible tap targets with their positions and sizes
   */
  afterPass(passContext) {
    const expression = `(function() {
      const tapTargetsSelector = "${tapTargetsSelector}";
      ${pageFunctions.getElementsInDocumentString};
      ${disableFixedAndStickyElementPointerEvents.toString()};
      ${elementIsVisible.toString()};
      ${elementHasAncestorTapTarget.toString()};
      ${elementCenterIsAtZAxisTop.toString()}
      ${truncate.toString()};
      ${getClientRects.toString()};
      ${hasTextNodeSiblingsFormingTextBlock.toString()};
      ${elementIsInTextBlock.toString()};
      ${getRectArea.toString()};
      ${getLargestRect.toString()};
      ${getRectCenterPoint.toString()};
      ${rectContains.toString()};
      ${pageFunctions.getNodePathString};
      ${pageFunctions.getNodeSelectorString};
      ${pageFunctions.getNodeLabelString};
      ${gatherTapTargets.toString()};

      return gatherTapTargets();
    })()`;

    return passContext.driver.evaluateAsync(expression, {useIsolation: true});
  }
}

module.exports = TapTargets;<|MERGE_RESOLUTION|>--- conflicted
+++ resolved
@@ -235,12 +235,8 @@
   /** @type {LH.Artifacts.TapTarget[]} */
   const targets = [];
 
-<<<<<<< HEAD
-  document.documentElement.scrollTop = 0;
-=======
   // Capture element positions relative to the top of the page
   window.scrollTo(0, 0);
->>>>>>> 24ea72ac
 
   /** @type {Element[]} */
   // @ts-ignore - getElementsInDocument put into scope via stringification
