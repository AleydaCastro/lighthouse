--- conflicted
+++ resolved
@@ -55,11 +55,7 @@
   DNS_FAILURE = 19;
   // A timeout in the initial connection to the debugger protocol.
   CRI_TIMEOUT = 20;
-<<<<<<< HEAD
-  // The page requested was non-HTML. 
-=======
   // The page requested was not HTML. 
->>>>>>> c1598693
   NOT_HTML = 21;
 }
 
